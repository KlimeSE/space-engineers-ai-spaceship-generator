import base64
from cProfile import run
import json
import logging
import os
import random
from re import A
import sys
import time
import uuid
from datetime import datetime
from typing import Any, Dict, List, Optional, Tuple
from zipfile import ZipFile

if getattr(sys, 'frozen', False) and hasattr(sys, '_MEIPASS'):
    os.chdir(sys._MEIPASS)

import dash
import dash_bootstrap_components as dbc
import dash_daq as daq
import numpy as np
import plotly.graph_objects as go
from dash import ALL, dcc, html
from dash.dependencies import Input, Output, State
from dash.exceptions import PreventUpdate
from pcgsepy.common.api_call import block_definitions
from pcgsepy.common.jsonifier import json_dumps
from pcgsepy.common.vecs import Vec
from pcgsepy.config import (BIN_POP_SIZE, CS_MAX_AGE, N_EMITTER_STEPS,
                            N_GENS_ALLOWED)
from pcgsepy.guis.main_webapp.modals_msgs import (end_of_experiment,
                                                  end_of_userstudy,
                                                  no_selection_error,
                                                  privacy_policy_body,
                                                  privacy_policy_question)
from pcgsepy.hullbuilder import HullBuilder
from pcgsepy.lsystem.rules import StochasticRules
from pcgsepy.lsystem.solution import CandidateSolution
from pcgsepy.mapelites.behaviors import (BehaviorCharacterization, avg_ma,
                                         mame, mami, symmetry)
from pcgsepy.mapelites.bin import MAPBin
from pcgsepy.mapelites.emitters import (ContextualBanditEmitter, Emitter,
                                        GreedyEmitter, HumanEmitter,
                                        HumanPrefMatrixEmitter,
                                        PreferenceBanditEmitter, RandomEmitter)
from pcgsepy.mapelites.map import MAPElites, get_elite
from pcgsepy.xml_conversion import convert_structure_to_xml
from tqdm import trange


class DashLoggerHandler(logging.StreamHandler):
    def __init__(self):
        logging.StreamHandler.__init__(self)
        self.queue = []

    def emit(self, record):
        t = datetime.now().strftime("%Y-%m-%d %H:%M:%S")
        msg = self.format(record)
        self.queue.append(f'[{t}]\t{msg}')


logger = logging.getLogger('webapp')
logger.setLevel(logging.DEBUG)
dashLoggerHandler = DashLoggerHandler()
logger.addHandler(dashLoggerHandler)


base_color: Vec = Vec.v3f(0.45, 0.45, 0.45)
block_to_colour = {
    # colours from https://developer.mozilla.org/en-US/docs/Web/CSS/color_value
    'LargeBlockArmorCorner': '#778899',
    'LargeBlockArmorSlope': '#778899',
    'LargeBlockArmorCornerInv': '#778899',
    'LargeBlockArmorBlock': '#778899',
    'LargeBlockGyro': '#2f4f4f',
    'LargeBlockSmallGenerator': '#ffa07a',
    'LargeBlockSmallContainer': '#008b8b',
    'OpenCockpitLarge': '#32cd32',
    'LargeBlockSmallThrust': '#ff8c00',
    'SmallLight': '#fffaf0',
    'Window1x1Slope': '#fffff0',
    'Window1x1Flat': '#fffff0',
    'LargeBlockLight_1corner': '#fffaf0'
}
consent_ok: Optional[bool] = None
current_mapelites: Optional[MAPElites] = None
exp_n: int = 0
gen_counter: int = 0
gdev_mode: bool = False
hidden_style = {'visibility': 'hidden', 'height': '0px', 'display': 'none'}
hm_callback_props = {}
my_emitterslist: List[str] = ['mapelites_human.json',
                              'mapelites_random.json',
                              'mapelites_greedy.json',
                              'mapelites_contbandit.json']
behavior_descriptors = [
    BehaviorCharacterization(name='Major axis / Medium axis',
                             func=mame,
                             bounds=(0, 10)),
    BehaviorCharacterization(name='Major axis / Smallest axis',
                             func=mami,
                             bounds=(0, 20)),
    BehaviorCharacterization(name='Average Proportions',
                             func=avg_ma,
                             bounds=(0, 20)),
    BehaviorCharacterization(name='Symmetry',
                             func=symmetry,
                             bounds=(0, 1))
]
rngseed: int = 42
running_something: bool = False
selected_bins: List[Tuple[int, int]] = []
step_progress: int = -1
use_custom_colors = True
user_study_mode: bool = True


def resource_path(relative_path):
# get absolute path to resource
    try:
        # PyInstaller creates a temp folder and stores path in _MEIPASS
        base_path = sys._MEIPASS
    except Exception:
        base_path = os.path.abspath(".")
    return os.path.join(base_path, relative_path)


class Metric:
    def __init__(self,
                 multiple_values: bool = False) -> None:
        self.current_generation: int = 0
        self.multiple_values = multiple_values
        self.history: Dict[int, List[Any]] = {
            self.current_generation: [] if multiple_values else 0
        }
        self.emitter_names: List[str] = [my_emitterslist[exp_n]]
    
    def add(self,
            value: Any):
        if self.multiple_values:
            self.history[self.current_generation].append(value)
        else:
            self.history[self.current_generation] += value
    
    def reset(self):
        if self.multiple_values:
            self.history[self.current_generation] = []
        else:
            self.history[self.current_generation] = 0
    
    def new_generation(self):
        self.current_generation += 1
        self.reset()
        self.emitter_names.append(my_emitterslist[exp_n])
    
    def get_averages(self) -> List[Any]:
        return [np.mean(l) for l in self.history.values()]


n_spaceships_inspected = Metric()
time_elapsed = Metric(multiple_values=True)



app = dash.Dash(__name__,
                title='AI Spaceship Generator',
                external_stylesheets=[dbc.themes.DARKLY],
                assets_folder=resource_path("assets"),
                update_title=None)


def set_callback_props(mapelites: MAPElites):
    hm_callback_props['pop'] = {
        'Feasible': 'feasible',
        'Infeasible': 'infeasible'
    }
    hm_callback_props['metric'] = {
        'Fitness': {
            'name': 'fitness',
            'zmax': {
                'feasible': sum([x.weight * x.bounds[1] for x in mapelites.feasible_fitnesses]) + mapelites.nsc,
                'infeasible': 1.
            },
            'colorscale': 'Inferno'
        },
        'Age':  {
            'name': 'age',
            'zmax': {
                'feasible': CS_MAX_AGE,
                'infeasible': CS_MAX_AGE
            },
            'colorscale': 'Greys'
        },
        'Coverage': {
            'name': 'size',
            'zmax': {
                'feasible': BIN_POP_SIZE,
                'infeasible': BIN_POP_SIZE
            },
            'colorscale': 'Hot'
        }
    }
    hm_callback_props['method'] = {
        'Population': True,
        'Elite': False
    }


def get_properties_table(cs: Optional[CandidateSolution] = None) -> dbc.Table:
    size = str(cs.size) if cs else '-' 
    nblocks = cs.n_blocks if cs else '-'
    vol = cs.content.total_volume if cs else '-'
    mass = cs.content.mass if cs else '-'
    
    table_header = [
        html.Thead(html.Tr([html.Th("Property", style={'text-align': 'center'}),
                            html.Th("Value", style={'text-align': 'center'})]))
        ]
    table_body = [html.Tbody([
        html.Tr([html.Td("Spaceship size"), html.Td(size, style={'text-align': 'center'})]),
        html.Tr([html.Td("Number of blocks"), html.Td(nblocks, style={'text-align': 'center'})]),
        html.Tr([html.Td("Occupied volume"), html.Td(f'{vol} m³', style={'text-align': 'center'})]),
        html.Tr([html.Td("Spaceship mass"), html.Td(f'{mass} Kg', style={'text-align': 'center'})]),
    ])]
    
    return table_header + table_body


def _get_emitter() -> Emitter:
    curr_emitter = my_emitterslist[exp_n].replace('.json', '').split('_')[1]
    if curr_emitter == 'human':
        return HumanEmitter()
    elif curr_emitter == 'random':
        return RandomEmitter()
    elif curr_emitter == 'greedy':
        return GreedyEmitter()
    elif curr_emitter == 'contbandit':
        return ContextualBanditEmitter()
    else:
        raise ValueError(f'Unexpected emitter type: {curr_emitter} (from "{my_emitterslist[exp_n]}"')
   
 
def set_app_layout(mapelites: Optional[MAPElites] = None,
                   dev_mode: bool = True):
    
    global current_mapelites
    global rngseed
    global consent_ok
    global gdev_mode
    global user_study_mode
    
    gdev_mode = dev_mode
    user_study_mode = not gdev_mode
    consent_ok = False if gdev_mode else None
    
    webapp_info_file = './assets/webapp_help_dev.md' if dev_mode else './assets/webapp_info.md'
    with open(webapp_info_file, 'r', encoding='utf-8') as f:
        webapp_info_str = f.read()
        
    algo_info_file = './assets/algo_info.md'
    with open(algo_info_file, 'r', encoding='utf-8') as f:
        algo_info_str = f.read()
    
    quickstart_info_file = './assets/quickstart.md'
    with open(quickstart_info_file, 'r', encoding='utf-8') as f:
        quickstart_info_str = f.read()
    
    quickstart_usermode_info_file = './assets/quickstart_usermode.md'
    with open(quickstart_usermode_info_file, 'r', encoding='utf-8') as f:
        quickstart_usermode_info_str = f.read()
    
    current_mapelites = mapelites
    
    rngseed = uuid.uuid4().int
    if not gdev_mode:
        random.seed(rngseed)
        random.shuffle(my_emitterslist)
        current_mapelites.emitter = _get_emitter()
    
    logging.getLogger('webapp').info(msg=f'Your ID is {rngseed}.')
    
    consent_dialog = dbc.Modal([
            dbc.ModalHeader(dbc.ModalTitle("Privacy Policy"), close_button=False),
            dbc.ModalBody(children=[dcc.Markdown(privacy_policy_body,
                                                 link_target="_blank"),
                                    dcc.Markdown(privacy_policy_question,
                                                 style={'text-align': 'center'})
                                    ]),
            dbc.ModalFooter(children=[
                dbc.Button("No",
                           id="consent-no",
                           color="danger",
                           className="ms-auto",
                           n_clicks=0,
                           style={'width': '49%'}),
                dbc.Button("Yes",
                           id="consent-yes",
                           color="success",
                           className="ms-auto",
                           n_clicks=0,
                           style={'width': '49%'})
                ])
            ],
        id="consent-modal",
        centered=True,
        backdrop="static",
        keyboard=False,
        is_open=consent_ok is None)
    
    webapp_info_modal = dbc.Modal([
        dbc.ModalHeader(dbc.ModalTitle("Webapp Info"), close_button=True),
        dbc.ModalBody(dcc.Markdown(webapp_info_str))
    ],
                           id='webapp-info-modal',
                           centered=True,
                           backdrop='static',
                           is_open=False,
                           scrollable=True,
                           size='lg')
    
    algo_info_modal = dbc.Modal([
        dbc.ModalHeader(dbc.ModalTitle("AI Info"), close_button=True),
        dbc.ModalBody(dcc.Markdown(algo_info_str,
                                   mathjax=True))
    ],
                           id='algo-info-modal',
                           centered=True,
                           backdrop='static',
                           is_open=False,
                           scrollable=True,
                           size='lg')
    
    quickstart_modal = dbc.Modal([
        dbc.ModalHeader(dbc.ModalTitle("Quickstart"), close_button=True),
        dbc.ModalBody(dcc.Markdown(quickstart_info_str,
                                   link_target="_blank"))
    ],
                           id='quickstart-modal',
                           centered=True,
                           backdrop='static',
                           is_open=False,
                           scrollable=True,
                           size='lg')
    
    quickstart_usermode_modal = dbc.Modal([
        dbc.ModalHeader(dbc.ModalTitle("Quickstart"), close_button=True),
        dbc.ModalBody(dcc.Markdown(quickstart_usermode_info_str,
                                   link_target="_blank"))
    ],
                           id='quickstart-usermode-modal',
                           centered=True,
                           backdrop='static',
                           is_open=False,
                           scrollable=True,
                           size='lg')

    no_bins_selected_modal = dbc.Modal(children=[
        dbc.ModalHeader(dbc.ModalTitle("⚠ Warning ⚠"), close_button=True),
        dbc.ModalBody(no_selection_error),
        dbc.ModalFooter(children=[dbc.Button("Ok",
                                             id="nbs-err-btn",
                                             color="primary",
                                             className="ms-auto",
                                             n_clicks=0)]),
        ],
                                       id='nbs-err-modal',
                                       centered=True,
                                       backdrop='static',
                                       is_open=False)
    
    end_of_experiment_modal = dbc.Modal([
        dbc.ModalHeader(dbc.ModalTitle("End of Generation"), close_button=True),
        dbc.ModalBody(dcc.Markdown(end_of_experiment))
    ],
                           id='eoe-modal',
                           centered=True,
                           backdrop='static',
                           is_open=False,
                           scrollable=True)
    
    end_of_userstudy_modal = dbc.Modal([
        dbc.ModalHeader(dbc.ModalTitle("End of User Study"), close_button=True),
        dbc.ModalBody(dcc.Markdown(end_of_userstudy))
    ],
                           id='eous-modal',
                           centered=True,
                           backdrop='static',
                           is_open=False,
                           scrollable=True)
    
    modals = html.Div(children=[
        consent_dialog, webapp_info_modal, algo_info_modal, quickstart_modal, quickstart_usermode_modal,
        no_bins_selected_modal, end_of_experiment_modal, end_of_userstudy_modal
    ])
    
    header = dbc.Row(children=[
<<<<<<< HEAD
                dbc.Col(html.H1(children='🚀AI Spaceship Generator for Space Engineers🚀',
=======
                dbc.Col(html.H1(children='🚀Space Engineers AI Spaceship Generator🚀',
>>>>>>> a24b14f7
                                className='title'), width={'size': 8, 'offset': 2}),
                dbc.Col(children=[dbc.Button('Webapp Info',
                                             id='webapp-info-btn',
                                             color='info')],
                        align='center', width=1),
                dbc.Col(children=[dbc.Button('AI Info',
                                             id='ai-info-btn',
                                             color='info')],
                        align='center', width=1)
    ],
                     className='header')
    
    exp_progress = html.Div(
        children=[
            dbc.Row(
                dbc.Col(
                    dbc.Label('Study Progress',
                              size='lg',
                              style=hidden_style if gdev_mode else {}),
                    width={'size': 12, 'offset': 0},
                    style={'text-align': 'center'}
                ),
                align='center'
            ),
            
            dbc.Row(
                dbc.Col(children=[
                    dbc.Label(f'Current Iteration:',
                              style={'font-size': 'large'}),
                dbc.Progress(id="gen-progress",
                             color='success',
                             striped=False,
                             animated=False)
                ],
                        width={'size': 12, 'offset': 0},
                        style={'text-align': 'center'},
                        align='center')
            ),
            
            dbc.Row(
                dbc.Col(children=[
                    dbc.Label(f'Spaceships Generation Progress:',
                              style={'font-size': 'large'}),
                    dbc.Progress(id="exp-progress",
                                 color='success',
                                 striped=False,
                                 animated=False)
                ],
                        width={'size': 12, 'offset': 0},
                        style={**{'text-align': 'center'}, **hidden_style} if gdev_mode else {'text-align': 'center'},
                        align='center',
                        id='exp-progress-div')
            )
        ])
    
    mapelites_heatmap = html.Div(children=[
        dcc.Graph(id="heatmap-plot",
                  figure=go.Figure(data=[]),
                  config={
                      'displayModeBar': False,
                      'displaylogo': False, 
                      'scrollZoom': True})
        ])
    
    mapelites_controls = html.Div(
        children=[
            html.H4(children='Plot Settings',
                    className='section-title'),
            dbc.Label('Choose which population to display.'),
            dbc.DropdownMenu(label='Feasible',
                            children=[
                                dbc.DropdownMenuItem('Feasible', id='population-feasible'),
                                dbc.DropdownMenuItem('Infeasible', id='population-infeasible'),
                            ],
                            id='population-dropdown'),
            html.Br(),
            dbc.Label('Choose which metric to plot.'),
            dbc.DropdownMenu(label='Fitness',
                            children=[
                                dbc.DropdownMenuItem('Fitness', id='metric-fitness'),
                                dbc.DropdownMenuItem('Age', id='metric-age'),
                                dbc.DropdownMenuItem('Coverage', id='metric-coverage'),
                            ],
                            id='metric-dropdown'),
            html.Br(),
            dbc.Label('Choose whether to compute the metric for the entire bin population or just the elite.'),
            dbc.RadioItems(id='method-radio',
                        options=[
                            {'label': 'Population', 'value': 'Population'},
                            {'label': 'Elite', 'value': 'Elite'}
                        ],
                        value='Population')
            ],
        style=hidden_style if not gdev_mode else {})
    
    content_plot = html.Div(children=[
        dcc.Graph(id="content-plot",
                  figure=go.Figure(data=[]),
                  config={
                      'displayModeBar': False,
                      'displaylogo': False}),
        ])
    
    content_properties = html.Div(
        children=[
            dbc.Row(children=[
                
                dbc.Col(children=[
                    html.H4('Spaceship Properties',
                            className='section-title'),
                    dbc.Table(children=get_properties_table(),
                              id='spaceship-properties',
                              bordered=True,
                              dark=True,
                              hover=True,
                              responsive=True,
                              striped=True),
                    html.Div([
                        html.P(children='Content String: '),
                        dbc.Textarea(id='content-string',
                                     value='',
                                     contentEditable=False,
                                     disabled=True,
                                     class_name='content-string-area')
                        ],
                             style=hidden_style if not gdev_mode else {})
                    ],
                        width={'size': 8, 'offset': 0},
                        align='center'),
                
                dbc.Col(children=[
                    dbc.Row(
                        dbc.Col(children=[
                            dcc.Loading(id='download-spinner',
                                        children='\n\n',
                                        fullscreen=False,
                                        color='#eeeeee',
                                        type='default')],
                                width={'size': 4, 'offset': 0},
                                ),
                        align='center'),
                    html.Br(),
                    html.Br(),
                    dbc.Row(
                        dbc.Col(children=[
                            dbc.Button('Download Content',
                                       id='download-btn',
                                       disabled=False),
                            dcc.Download(id='download-content')],
                    width={'size': 4, 'offset': 0},
                    align='center'
                    ))
                    ])
                ])
        ])
    
    experiment_settings = html.Div(
        children=[
            html.H4(children='Experiment Settings',
                    className='section-title'),
            html.Br(),
            html.Div(children=[
                html.P(children='Valid bins are: ',
                       id='valid-bins'),
                html.P(children=f'Selected bin(s): {selected_bins}',
                       id='selected-bin')
                ]),
            html.Br(),
            dbc.InputGroup(children=[
                dbc.InputGroupText('Feature Descriptors (X, Y):'),
                dbc.DropdownMenu(label=current_mapelites.b_descs[0].name,
                             children=[
                                 dbc.DropdownMenuItem(b.name, id=f"bc0-{b.name.replace(' / ', '_').replace(' ', '-')}")
                                 for b in behavior_descriptors],
                             id='b0-dropdown'),
                dbc.DropdownMenu(label=current_mapelites.b_descs[1].name,
                             children=[
                                 dbc.DropdownMenuItem(b.name, id=f"bc1-{b.name.replace(' / ', '_').replace(' ', '-')}")
                                 for b in behavior_descriptors],
                             id='b1-dropdown')
                ],
                           className="mb-3",
                           style=hidden_style if not gdev_mode else {}),
            dbc.InputGroup(children=[
                dbc.InputGroupText('Toggle L-system Modules:'),
                dbc.Checklist(id='lsystem-modules',
                              options=[{'label': x.name, 'value': x.name} for x in current_mapelites.lsystem.modules],
                              value=[x.name for x in current_mapelites.lsystem.modules if x.active],
                              inline=True,
                              switch=True)
                ],
                           style=hidden_style if not gdev_mode else {},
                           className="mb-3"),
            dbc.InputGroup(children=[
                dbc.InputGroupText('Fitness Weights:'),
                html.Div(children=[
                    html.Div(children=[
                        dbc.Label(children=f.name,
                                  style={'font-size': 'large'}),
                        html.Div(children=[
                            dcc.Slider(min=0,
                                       max=1,
                                       step=0.1,
                                       value=1,
                                       marks=None,
                                       tooltip={"placement": "bottom",
                                                "always_visible": False},
                                       id={'type': 'fitness-sldr',
                                           'index': i})
                        ],
                                 )
                        ]) for i, f in enumerate(current_mapelites.feasible_fitnesses)
                    ])
                ],
                           style={'content-visibility': 'hidden', 'visibility': 'hidden', 'height': '0px'} if not gdev_mode else {},
                           className="mb-3"),
            dbc.InputGroup(children=[
                dbc.InputGroupText('Select Emitter:'),
                dbc.DropdownMenu(label='Human',
                             children=[
                                 dbc.DropdownMenuItem('Human'),
                                 dbc.DropdownMenuItem('Random'),
                                 dbc.DropdownMenuItem('Greedy'),
                                 dbc.DropdownMenuItem('Preference Matrix'),
                                 dbc.DropdownMenuItem('Preference Bandit'),
                                 dbc.DropdownMenuItem('Contextual Bandit'),
                             ],
                             id='emitter-dropdown')
                ],
                           className="mb-3",
                           style=hidden_style if not gdev_mode else {}),
            dbc.InputGroup(children=[
                dbc.InputGroupText('Enforce Symmetry:'),
                dbc.DropdownMenu(label='None',
                             children=[
                                 dbc.DropdownMenuItem('None', id='symmetry-none'),
                                 dbc.DropdownMenuItem('X-axis', id='symmetry-x'),
                                 dbc.DropdownMenuItem('Y-axis', id='symmetry-y'),
                                 dbc.DropdownMenuItem('Z-axis', id='symmetry-z'),
                             ],
                             id='symmetry-dropdown',
                             style=hidden_style if not gdev_mode else {}),
                dbc.RadioItems(id='symmetry-radio',
                        options=[
                            {'label': 'Upper', 'value': 'Upper'},
                            {'label': 'Lower', 'value': 'Lower'}
                        ],
                        value='Upper')
                ],
                           style=hidden_style if not gdev_mode else {},
                           className="mb-3"),
            dbc.InputGroup(children=[
                dbc.InputGroupText('Save/Load Population:'),
                dbc.Button(id='popdownload-btn',
                           children='Download Current Population'),
                dcc.Upload(
                    id='popupload-data',
                    children='Upload Population',
                    multiple=False
                    ),
                ],
                           className="mb-3",
                           style=hidden_style if not gdev_mode else {})
            ],
        style=hidden_style if user_study_mode else {})
    
    experiment_controls = html.Div(
        children=[
            html.H4('Experiment Controls',
                    className='section-title'),
            html.Br(),
            dbc.Row(dbc.Col(children=[
                dbc.Button(id='step-btn',
                           children='Evolve From Selected Spaceship',
                           className='button-fullsize')
                ],
                    width={'size': 4, 'offset':4})),
            html.Br(),
            dbc.Row(dbc.Col(children=[
                dbc.Button(id='rand-step-btn',
                           children='Evolve From Random Spaceship',
                           className='button-fullsize')
                ],
                    id='rand-step-btn-div',
                    style=hidden_style if user_study_mode or gdev_mode else {},
                    width={'size': 4, 'offset':4})),
            html.Br(),
            dbc.Row(dbc.Col(children=[
                dbc.Button(id='selection-clr-btn',
                       children='Clear Selection',
                           className='button-fullsize')
                ],
                    style=hidden_style if not gdev_mode else {},
                    width={'size': 4, 'offset':4})),
            html.Br(),
            dbc.Row(dbc.Col(children=[
                dbc.Button(id='selection-btn',
                       children='Toggle Single Bin Selection',
                           className='button-fullsize')
                ],
                    style=hidden_style if not gdev_mode else {},
                    width={'size': 4, 'offset':4})),
            html.Br(),
            dbc.Row(dbc.Col(children=[
                dbc.Button(id='reset-btn',
                           children='Reinitialize Population',
                           className='button-fullsize')
                ],
                    id='reset-btn-div',
                    style=hidden_style if user_study_mode else {},
                    width={'size': 4, 'offset':4})),
            html.Br(),
            dbc.Row(dbc.Col(children=[
                dbc.Button(id='subdivide-btn',
                       children='Subdivide Selected Bin(s)',
                           className='button-fullsize')
                ],
                    style=hidden_style if not gdev_mode else {},
                    width={'size': 4, 'offset':4})),
            html.Br(),
            dbc.Row(dbc.Col(children=[
                dbc.Button(id='download-mapelites-btn',
                           children='Download MAP-Elites',
                           className='button-fullsize'),
                dcc.Download(id='download-mapelites')
                ],
                    style=hidden_style if not gdev_mode else {},
                    width={'size': 4, 'offset':4})),
        ])
    
    rules = html.Div(
        children=[
            html.H4(children='High-level Rules',
                    className='section-title'),
            dbc.Textarea(id='hl-rules',
                         value=str(current_mapelites.lsystem.hl_solver.parser.rules),
                         wrap=False,
                         className='rules-area'),
            dbc.Row(
                dbc.Col(dbc.Button(children='Update High-level Rules',
                                   id='update-rules-btn'),
                        width={'size': 4, 'offset':4}),
                align='center')
            ],
        style=hidden_style if not gdev_mode else {})
    
    progress = html.Div(
        children=[
            html.Br(),
            dbc.Label('Evolution Progress: ',
                      style={'font-size': 'large'}),
            dbc.Progress(id="step-progress",
                         color='info',
                         striped=True,
                         animated=True)
        ],
        id='step-progress-div',
        style={'content-visibility': 'visible' if 0 <= step_progress <= 100 else 'hidden',
               'display': 'inline-block' if 0 <= step_progress <= 100 else 'none',
               'width': '100%'})
    
    log = html.Div(
        children=[
            dcc.Interval(id='interval1',
                         interval=1 * 1000,
                         n_intervals=0),
            html.H4(children='Log',
                    className='section-title'),
            dbc.Textarea(id='console-out',
                         value='',
                         wrap=False,
                         contentEditable=False,
                         disabled=True,
                         className='log-area'),
            dcc.Interval(id='interval2',
                         interval=1 * 100,
                         n_intervals=0),
            ])
    
    color_picker = html.Div(children=[
        dbc.Row(
                dbc.Col(children=[
                    dbc.Label("Spaceship Color",
                              style={'font-size': 'large'}),
                    daq.ColorPicker(id='color-picker',
                                    value=dict(rgb=dict(r=int(base_color.x * 256),
                                                        g=int(base_color.y * 256),
                                                        b=int(base_color.z * 256),
                                                        a=1)),
                                    theme={'dark': True,
                                           'detail': '#080808',
                                           'primary': '#222222',
                                           'secondary': '#464d55'})
                    ],
                        style={'text-align': 'center'},
                        width={'size': 12, 'offset': 0}),
                align='center')
        ])
    
    app.layout = dbc.Container(
        children=[
            modals,
            header,
            html.Br(),
            dbc.Row(children=[
                dbc.Col(mapelites_heatmap, width=3),
                dbc.Col(dbc.Row(children=[
                    dcc.Loading(id='step-spinner',
                                children='',
                                fullscreen=False,
                                color='#eeeeee',
                                type='circle'),
                    content_plot]), width=6),
                dbc.Col(color_picker, width=1),
                dbc.Col(content_properties, width=2)],
                    align="center"),
            dbc.Row(children=[
                dbc.Col(children=[mapelites_controls,
                                  html.Br(),
                                  exp_progress,
                                  html.Br(),
                                  progress],
                        width=3),
                dbc.Col(children=[experiment_controls,
                                  html.Br(),
                                  experiment_settings],
                        width=6),
                dbc.Col(children=[rules,
                                  html.Br(),
                                  log],
                        width=3)],
                    align="start"),
            
            dcc.Download(id='download-population'),
            dcc.Download(id='download-metrics'),
            
            html.Div(id='hidden-div',
                     children=[],
                     style=hidden_style)
            ],
        fluid=True)


# clientside callback to open the Google Forms questionnaire on a new page
app.clientside_callback(
    """
    function(clicks) {
        if (clicks) {
            window.open("https://forms.gle/gsuajDXUNocZvDzn9", "_blank");
            return 0;
        }
    }
    """,
    Output("hidden-div", "n_clicks"),  # super hacky but Dash leaves me no choice
    Input("consent-yes", "n_clicks"),
    prevent_initial_call=True
)


# clientside callback to autoscroll log textarea
app.clientside_callback(
    """
    function checkTextareaHeight() {
        var textarea = document.getElementById("console-out");
        if(textarea.selectionStart == textarea.selectionEnd) {
            textarea.scrollTop = textarea.scrollHeight;
        }
        return "";
    }
    """,
    Output("hidden-div", "title"),  # super hacky but Dash leaves me no choice
    Input("interval1", "n_intervals"),
    prevent_initial_call=True
)


@app.callback(
    Output("webapp-info-modal", "is_open"),
    Input("webapp-info-btn", "n_clicks"),
    prevent_initial_call=True
)
def show_webapp_info(n):
    return True


@app.callback(
    Output("algo-info-modal", "is_open"),
    Input("ai-info-btn", "n_clicks"),
    prevent_initial_call=True
)
def show_algo_info(n):
    return True


@app.callback(Output('console-out', 'value'),
              Input('interval1', 'n_intervals'),
              prevent_initial_call=True)
def update_output(n):
    return ('\n'.join(dashLoggerHandler.queue))


@app.callback(
    [Output("step-progress", "value"),
     Output("step-progress", "label"),
     Output('step-progress-div', 'style')],
    [Input("interval1", "n_intervals")],
    prevent_initial_call=True
)
def update_progress(n):  
    return step_progress, f"{np.round(step_progress, 2)}%", {'content-visibility': 'visible' if 0 <= step_progress <= 100 else 'hidden', 
                                                             'display': 'inline-block' if 0 <= step_progress <= 100 else 'none',
                                                             'width': '100%'}


@app.callback(
    [Output("gen-progress", "value"),
     Output("gen-progress", "label")],
    [Input("interval1", "n_intervals")],
    prevent_initial_call=True
)
def update_gen_progress(n):
    if user_study_mode:
        val = np.round(100 * ((gen_counter) / N_GENS_ALLOWED), 2)
        return val, f"{gen_counter} / {N_GENS_ALLOWED}"
    else:
        return 100, f"{gen_counter}"


@app.callback(
    [Output("exp-progress", "value"),
     Output("exp-progress", "label")],
    [Input("interval1", "n_intervals")],
    prevent_initial_call=True
)
def update_exp_progress(n):
    val = np.round(100 * ((1 + exp_n) / len(my_emitterslist)), 2)
    return val, f"{exp_n + 1} / {len(my_emitterslist)}"


@app.callback(
    Output("download-mapelites", "data"),
    Input("download-mapelites-btn", "n_clicks"),
    prevent_initial_call=True,
)
def download_mapelites(n_clicks):
    global current_mapelites
    global gen_counter
    
    t = datetime.now().strftime("%Y%m%d%H%M%S")
    fname = f'{t}_mapelites_{current_mapelites.emitter.name}_gen{str(gen_counter).zfill(2)}'
    return dict(content=json_dumps(current_mapelites), filename=f'{fname}.json')


@app.callback(
    Output("download-content", "data"),
    Output('download-spinner', 'children'),
    Input("download-btn", "n_clicks"),
    prevent_initial_call=True,
)
def download_content(n):
    global selected_bins
    global current_mapelites
    global base_color
    
    def write_archive(bytes_io):
        with ZipFile(bytes_io, mode="w") as zf:
            # with open('./assets/thumb.png', 'rb') as f:
            #     thumbnail_img = f.read()
            curr_content = _get_elite_content(mapelites=current_mapelites,
                                              bin_idx=_switch([selected_bins[-1]])[0],
                                              pop='feasible')
            thumbnail_img = curr_content.to_image(format="png")
            zf.writestr('thumb.png', thumbnail_img)
            elite = get_elite(mapelites=current_mapelites,
                              bin_idx=_switch([selected_bins[-1]])[0],
                              pop='feasible')
            # reset content to add smoothed-out hull
            elite._content = None
            current_mapelites.lsystem._set_structure(cs=elite)
            hullbuilder = HullBuilder(erosion_type=current_mapelites.hull_builder.erosion_type,
                                      apply_erosion=True,
                                      apply_smoothing=True)
            hullbuilder.add_external_hull(elite.content)
            for block in elite.content._blocks.values():
                if _is_base_block(block_type=block.block_type):
                    block.color = base_color
            zf.writestr('bp.sbc', convert_structure_to_xml(structure=elite.content, name=f'My Spaceship ({rngseed}) (exp{exp_n})'))
            content_properties = {
                'string': elite.string,
                'base_color': base_color.as_dict()
            }
            zf.writestr(f'spaceship_{rngseed}_exp{exp_n}', json.dumps(content_properties))
    
    if selected_bins:
        logging.getLogger('webapp').info(f'Your selected spaceship will be downloaded shortly.')
        return dcc.send_bytes(write_archive, f'MySpaceship_{rngseed}_exp{exp_n}_gen{gen_counter}.zip'), '\n\n'
    else:
        return None, '\n\n'

@app.callback(
    Output("consent-yes", "disabled"),
    Output("consent-no", "disabled"),
    Input("consent-yes", "n_clicks"),
    Input("consent-no", "n_clicks"),
    prevent_initial_call=True
)
def disable_privacy_modal(ny, nn):
    return True, True


@app.callback(Output('step-btn', 'disabled'),
              Output('download-btn', 'disabled'),
              Output('popdownload-btn', 'disabled'),
              Output('rand-step-btn', 'disabled'),
              Output('selection-clr-btn', 'disabled'),
              Output('selection-btn', 'disabled'),
              Output('reset-btn', 'disabled'),
              Output('subdivide-btn', 'disabled'),
              Output('download-mapelites-btn', 'disabled'),
              Output('update-rules-btn', 'disabled'),
              
              Output('popupload-data', 'disabled'),
              
              Output('population-dropdown', 'disabled'),
              Output('metric-dropdown', 'disabled'),
              Output('method-radio', 'options'),
              Output('b0-dropdown', 'disabled'),
              Output('b1-dropdown', 'disabled'),
              Output('lsystem-modules', 'options'),
              Output('emitter-dropdown', 'disabled'),
              Output('symmetry-dropdown', 'disabled'),
              Output('symmetry-radio', 'options'),
              Output('color-picker', 'disabled'),
              
              Output({'type': 'fitness-sldr', 'index': ALL}, 'disabled'),
              
              State({'type': 'fitness-sldr', 'index': ALL}, 'disabled'),
              State('method-radio', 'options'),
              State('lsystem-modules', 'options'),
              State('symmetry-radio', 'options'),
                   
              Input('interval2', 'n_intervals')
              )
def update_btsn_state(fdis, ms, lsysms, symms,
                      ni):
    # non-definitive solution, see: https://github.com/plotly/dash-table/issues/925, https://github.com/plotly/dash/issues/1861
    # long_callback and background callback also do not work (infinite redeployment of webapp)
    global running_something
    
    for o in ms:
        o['disabled'] = running_something
    for o in symms:
        o['disabled'] = running_something
    for o in lsysms:
        o['disabled'] = running_something
    
    btns = {
        'step-btn.disabled': running_something or (user_study_mode and gen_counter >= N_GENS_ALLOWED),
        'download-btn.disabled': running_something,
        'popdownload-btn.disabled': running_something,
        'rand-step-btn.disabled': running_something,
        'selection-clr-btn.disabled': running_something,
        'selection-btn.disabled': running_something,
        'reset-btn.disabled': running_something,
        'subdivide-btn.disabled': running_something,
        'download-mapelites-btn.disabled': running_something,
        'update-rules-btn.disabled': running_something,
        
        'popupload-data.disabled': running_something,
        'population-dropdown.disabled': running_something,
        'metric-dropdown.disabled': running_something,
        'method-radio.options': ms,
        'b0-dropdown.disabled': running_something,
        'b1-dropdown.disabled': running_something,
        'lsystem-modules.options': lsysms,
        'emitter-dropdown.disabled': running_something,
        'symmetry-dropdown.disabled': running_something,
        'symmetry-radio.options': symms,
        'color-picker.disabled': running_something,
        'fitness-sldr.disabled': [running_something] * len(fdis)
    }
    
    return tuple(btns.values())


def _switch(ls: List[Tuple[int, int]]) -> List[Tuple[int, int]]:
    res = []
    for e in ls:
        res.append((e[1], e[0]))
    return res


def _format_bins(mapelites: MAPElites,
                bins_idx_list: List[Tuple[int, int]],
                str_prefix: str,
                do_switch: bool = True,
                filter_out_empty: bool = True) -> Tuple[List[Tuple[int, int]], str]:
    bins_list: List[MAPBin] = [mapelites.bins[j, i] if do_switch else mapelites.bins[i, j] for (i, j) in bins_idx_list]
    sel_bins_str = f'{str_prefix}'
    for b in bins_list:
        i, j = b.bin_idx
        if filter_out_empty:
            if b.non_empty(pop='feasible') or b.non_empty(pop='infeasible'):
                i, j = (j, i) if do_switch else (i, j)
                bc1 = np.sum([mbin.bin_size[0] for mbin in mapelites.bins[:i, j]])
                bc2 = np.sum([mbin.bin_size[1] for mbin in mapelites.bins[i, :j]])
                sel_bins_str += f' {(i, j)} [{bc1}:{bc2}];'
            elif b.bin_idx in bins_idx_list:
                bins_idx_list.remove((i, j))
        else:
            bc1 = np.sum([mbin.bin_size[0] for mbin in mapelites.bins[:i, j]])
            bc2 = np.sum([mbin.bin_size[1] for mbin in mapelites.bins[i, :j]])
            sel_bins_str += f' {(i, j)} [{bc1}:{bc2}];'
    return bins_idx_list, sel_bins_str


def _build_heatmap(mapelites: MAPElites,
                   pop_name: str,
                   metric_name: str,
                   method_name: str) -> go.Figure:
    global gen_counter
    global selected_bins
    
    valid_bins = [x.bin_idx for x in mapelites._valid_bins()]
    metric = hm_callback_props['metric'][metric_name]
    use_mean = hm_callback_props['method'][method_name]
    population = hm_callback_props['pop'][pop_name]
    # build heatmap
    disp_map = np.zeros(shape=mapelites.bins.shape)
    labels = np.zeros(shape=(mapelites.bins.shape[0], mapelites.bins.shape[1], 2))
    text = []
    x_labels = np.cumsum([0] + mapelites.bin_sizes[0][:-1]) + mapelites.b_descs[0].bounds[0]
    y_labels = np.cumsum([0] + mapelites.bin_sizes[1][:-1]) + mapelites.b_descs[1].bounds[0]
    for i in range(mapelites.bins.shape[0]):
        for j in range(mapelites.bins.shape[1]):
            v = mapelites.bins[i, j].get_metric(metric=metric['name'],
                                                use_mean=use_mean,
                                                population=population)
            disp_map[i, j] = v
            s = ''
            if mapelites.bins[i, j].non_empty(pop='feasible'):
                if (i, j) in valid_bins:
                    # s = '☐'
                    s = '▣' if gen_counter > 0 and mapelites.bins[i, j].new_elite[population] else s
                    s = '☑' if (j, i) in selected_bins else s                    
            if j == 0:
                text.append([s])
            else:
                text[-1].append(s)
            labels[i, j, 0] = x_labels[i]
            labels[i, j, 1] = y_labels[j]
    # plot
    hovertemplate = f'{mapelites.b_descs[0].name}: X<br>{mapelites.b_descs[1].name}: Y<br>{metric_name}: Z<extra></extra>'
    hovertemplate = hovertemplate.replace('X', '%{customdata[0]}').replace('Y', '%{customdata[1]}').replace('Z', '%{z}')
    title = 'Spaceship Population'
    heatmap = go.Figure(
        data=go.Heatmap(
            z=disp_map,
            zmin=0,
            zmax=hm_callback_props['metric'][metric_name]['zmax'][population],
            x=np.arange(disp_map.shape[0]),
            y=np.arange(disp_map.shape[1]),
            hoverongaps=False,
            colorscale=hm_callback_props['metric'][metric_name]['colorscale'],
            text=text,
            texttemplate='%{text}',
            textfont={"color": 'rgba(238, 238, 238, 1.)'},
            colorbar={"title": {"text": "Fitness", "side": "right"}, 'orientation': 'v'},
            customdata=labels,
            ))
    heatmap.update_xaxes(title=dict(text=mapelites.b_descs[0].name))
    heatmap.update_yaxes(title=dict(text=mapelites.b_descs[1].name))
    heatmap.update_coloraxes(colorbar_title_text=metric_name)
    heatmap.update_layout(title={'text': title,
                                 'y': 0.9,
                                 'x': 0.5,
                                 'xanchor': 'center',
                                 'yanchor': 'top'},
                          autosize=False,
                          dragmode='pan',
                          clickmode='event+select',
                          paper_bgcolor='rgba(0,0,0,0)',
                          plot_bgcolor='rgba(0,0,0,0)',
                          template='plotly_dark')
    heatmap.update_traces(hovertemplate=hovertemplate)
    heatmap.update_traces(selector=dict(type='heatmap'))
    heatmap.update_layout(
        xaxis={
            'tickvals': np.arange(disp_map.shape[0]),
            'ticktext': x_labels
        },
        yaxis={
            'tickvals': np.arange(disp_map.shape[1]),
            'ticktext': y_labels
        },
    )
    
    return heatmap


def _is_base_block(block_type: str) -> bool:
    """Check if the block is a base block. Base blocks are non-functional, structural blocks.

    Args:
        block_type (str): The type of the block.

    Returns:
        bool: Whether the block is a base block.
    """
    return block_type.endswith("Block") or block_type.endswith("Slope") or block_type.endswith("Corner") or block_type.endswith("CornerInv")


def _get_elite_content(mapelites: MAPElites,
                       bin_idx: Optional[Tuple[int, int]],
                       pop: str) -> go.Scatter3d:
    if bin_idx is not None:
        # get elite content
        elite = get_elite(mapelites=mapelites,
                          bin_idx=bin_idx,
                          pop=pop)
        
        structure = elite.content
        content = structure.as_grid_array
        arr = np.nonzero(content)
        x, y, z = arr
        cs = [content[i, j, k] for i, j, k in zip(x, y, z)]
        ss = [structure._clean_label(list(block_definitions.keys())[v - 1]) for v in cs]
        
        custom_colors = []
        for (i, j, k) in zip(x, y, z):
            b = structure._blocks[(i * structure.grid_size, j * structure.grid_size, k * structure.grid_size)]
            if _is_base_block(block_type=b.block_type):
                custom_colors.append(f'rgb{b.color.as_tuple()}')
            else:
                custom_colors.append(block_to_colour.get(structure._clean_label(b.block_type), '#ff0000'))
        fig = go.Figure()
        fig.add_scatter3d(x=x,
                          y=y,
                          z=z,
                          mode='markers',
                          marker=dict(size=4,
                                      line=dict(width=3,
                                                color='DarkSlateGrey'),
                                      color=custom_colors),
                          showlegend=False
                          )
        fig.update_traces(
            hoverinfo='text',
            hovertext=ss
        )
        ux, uy, uz = np.unique(x), np.unique(y), np.unique(z)
        ptg = .2
        show_x = [v for i, v in enumerate(ux) if i % (1 / ptg) == 0]
        show_y = [v for i, v in enumerate(uy) if i % (1 / ptg) == 0]
        show_z = [v for i, v in enumerate(uz) if i % (1 / ptg) == 0]
        fig.update_layout(
            scene=dict(
                xaxis_title='',
                yaxis_title='m',
                zaxis_title='',
                xaxis={
                    # 'tickmode': 'array',
                    'tickvals': show_x,
                    'ticktext': [structure.grid_size * i for i in show_x],
                },
                yaxis={
                    # 'tickmode': 'array',
                    'tickvals': show_y,
                    'ticktext': [structure.grid_size * i for i in show_y],
                },
                zaxis={
                    # 'tickmode': 'array',
                    'tickvals': show_z,
                    'ticktext': [structure.grid_size * i for i in show_z],
                }
            )
        )
    else:
        fig = go.Figure()
        
        fig.add_scatter3d(x=np.zeros(0, dtype=object),
                          y=np.zeros(0, dtype=object),
                          z=np.zeros(0, dtype=object))
    camera = dict(
        up=dict(x=0, y=0, z=1),
        center=dict(x=0, y=0, z=0),
        eye=dict(x=2, y=2, z=2)
        )
    fig.update_layout(scene=dict(aspectmode='data'),
                      scene_camera=camera,
                      template='plotly_dark',
                      paper_bgcolor='rgba(0,0,0,0)',
                      plot_bgcolor='rgba(0,0,0,0)',
                      title={
                          'text': 'Selected Spaceship',
                          'y': 0.9,
                          'x': 0.5,
                          'xanchor': 'center',
                          'yanchor': 'top'})
    return fig


def _apply_step(mapelites: MAPElites,
                selected_bins: List[Tuple[int, int]],
                gen_counter: int,
                only_human: bool = False,
                only_emitter: bool = False) -> bool:
    global step_progress
    perc_step = 100 / (1 + N_EMITTER_STEPS)
    
    valid = True
    if mapelites.enforce_qnt:
        valid_bins = [x.bin_idx for x in mapelites._valid_bins()]
        for bin_idx in selected_bins:
            valid &= bin_idx in valid_bins
    if valid:
        logging.getLogger('webapp').info(msg=f'Started step {gen_counter + 1}...')
        # reset bins new_elite flags
        for (_, _), b in np.ndenumerate(mapelites.bins):
            for p in ['feasible', 'infeasible']:
                b.new_elite[p] = False
        step_progress = 0
        if not only_emitter:
            mapelites.interactive_step(bin_idxs=selected_bins,
                                       gen=gen_counter)
        step_progress += perc_step
        logging.getLogger('webapp').info(msg=f'Completed step {gen_counter + 1} (created {mapelites.n_new_solutions} solutions); running {N_EMITTER_STEPS} additional emitter steps if available...')
        mapelites.n_new_solutions = 0
        with trange(N_EMITTER_STEPS, desc='Emitter steps: ') as iterations:
            for _ in iterations:
                if not only_human:
                    mapelites.emitter_step(gen=gen_counter)
                step_progress += perc_step
        logging.getLogger('webapp').info(msg=f'Emitter step(s) completed (created {mapelites.n_new_solutions} solutions).')
        mapelites.n_new_solutions = 0
        step_progress = -1
        return True
    else:
        logging.getLogger('webapp').info(msg='Step not applied: invalid bin(s) selected.')
        return False


def __apply_step(**kwargs) -> Dict[str, Any]:
    global consent_ok
    global current_mapelites
    global gdev_mode
    global gen_counter
    global n_spaceships_inspected
    global selected_bins
    global time_elapsed
    global user_study_mode
    
    cs_properties = kwargs['cs_properties']
    cs_string = kwargs['cs_string']
    curr_content = kwargs['curr_content']
    curr_heatmap = kwargs['curr_heatmap']
    eoe_modal_show = kwargs['eoe_modal_show']
    nbs_err_modal_show = kwargs['nbs_err_modal_show']
    
    if len(selected_bins) > 0 or kwargs['event_trig'] == 'rand-step-btn':
        s = time.perf_counter()
        res = _apply_step(mapelites=current_mapelites,
                          selected_bins=_switch(selected_bins),
                          gen_counter=gen_counter,
                          only_human=kwargs['event_trig'] == 'step-btn' and not user_study_mode and not gdev_mode,
                          only_emitter=kwargs['event_trig'] == 'rand-step-btn' and not user_study_mode and not gdev_mode)
        if res:
            elapsed = time.perf_counter() - s
            gen_counter += 1
            # update metrics if user consented to privacy
            if consent_ok:
                # n_spaceships_inspected.add(1)
                time_elapsed.add(elapsed)
            if len(selected_bins) > 0:
            # remove preview and properties if last selected bin is now invalid
                lb = _switch([selected_bins[-1]])[0]
                if lb not in [b.bin_idx for b in current_mapelites._valid_bins()]:
                    curr_content = _get_elite_content(mapelites=current_mapelites,
                                                      bin_idx=None,
                                                      pop='')
                    cs_string = ''
                    cs_properties = get_properties_table()
                elif current_mapelites.bins[lb].new_elite[hm_callback_props['pop'][kwargs['pop_name']]]:
                    curr_content = _get_elite_content(mapelites=current_mapelites,
                                                      bin_idx=lb,
                                                      pop='feasible' if kwargs['pop_name'] == 'Feasible' else 'infeasible')
                    elite = get_elite(mapelites=current_mapelites,
                                      bin_idx=lb,
                                      pop='feasible' if kwargs['pop_name'] == 'Feasible' else 'infeasible')
                    cs_string = elite.string
                    cs_properties = get_properties_table(cs=elite)
            # prompt user to download content if reached end of generations
            if user_study_mode and gen_counter == N_GENS_ALLOWED:
                eoe_modal_show = True
            # update heatmap
            curr_heatmap = _build_heatmap(mapelites=current_mapelites,
                                          pop_name=kwargs['pop_name'],
                                          metric_name=kwargs['metric_name'],
                                          method_name=kwargs['method_name'])
    else:
        logging.getLogger('webapp').error(msg=f'Step not applied: no bin(s) selected.')
        nbs_err_modal_show = True
    
    return {
        'content-plot.figure': curr_content,
        'content-string.value': cs_string,
        'eoe-modal.is_open': eoe_modal_show,
        'heatmap-plot.figure': curr_heatmap,
        'nbs-err-modal.is_open': nbs_err_modal_show,
        'spaceship-properties.children': cs_properties,
    }


def __reset(**kwargs) -> Dict[str, Any]:
    global consent_ok
    global current_mapelites
    global gen_counter
    global n_spaceships_inspected
    global time_elapsed
    
    logging.getLogger('webapp').info(msg='Started resetting all bins (this may take a while)...')
    current_mapelites.reset()
    current_mapelites.hull_builder.apply_smoothing = False
    logging.getLogger('webapp').info(msg='Reset completed.')
    gen_counter = 0
    if consent_ok:
        n_spaceships_inspected.reset()
        time_elapsed.reset()

    return {
        'heatmap-plot.figure': _build_heatmap(mapelites=current_mapelites,
                                    pop_name=kwargs['pop_name'],
                                    metric_name=kwargs['metric_name'],
                                    method_name=kwargs['method_name'])
    }


def __bc_change(**kwargs) -> Dict[str, Any]:
    global current_mapelites
    
    event_trig = kwargs['event_trig']
    b0 = kwargs['b0']
    b1 = kwargs['b1']
    curr_heatmap = kwargs['curr_heatmap']
    
    
    if event_trig.startswith('bc0') or event_trig.startswith('bc1'):
        if event_trig.startswith('bc0'):
            b0 = event_trig.replace('bc0-', '').replace('_', ' / ').replace('-', ' ')
        else:
            b1 = event_trig.replace('bc1-', '').replace('_', ' / ').replace('-', ' ')
        logging.getLogger('webapp').info(msg=f'Updating feature descriptors to ({b0}, {b1})...')
        b0 = behavior_descriptors[[b.name for b in behavior_descriptors].index(b0)]
        b1 = behavior_descriptors[[b.name for b in behavior_descriptors].index(b1)]
        current_mapelites.update_behavior_descriptors((b0, b1))
        curr_heatmap = _build_heatmap(mapelites=current_mapelites,
                                        pop_name=kwargs['pop_name'],
                                        metric_name=kwargs['metric_name'],
                                        method_name=kwargs['method_name'])
        logging.getLogger('webapp').info(msg='Feature descriptors update completed.')
    else:
        logging.getLogger('webapp').error(msg=f'Could not change BC: passed unrecognized value ({event_trig}).')
    
    return {
        'heatmap-plot.figure': curr_heatmap,
        }


def __subdivide(**kwargs) -> Dict[str, Any]:
    global current_mapelites
    global selected_bins
    
    curr_heatmap = kwargs['curr_heatmap']
    
    bin_idxs = [(x[1], x[0]) for x in selected_bins]
    for bin_idx in bin_idxs:
        current_mapelites.subdivide_range(bin_idx=bin_idx)
    curr_heatmap = _build_heatmap(mapelites=current_mapelites,
                                    pop_name=kwargs['pop_name'],
                                    metric_name=kwargs['metric_name'],
                                    method_name=kwargs['method_name'])
    logging.getLogger('webapp').info(msg=f'Subdivided bin(s): {selected_bins}.')
    selected_bins = []
    
    return {
        'heatmap-plot.figure': curr_heatmap,
        }


def __lsystem_modules(**kwargs) -> Dict[str, Any]:
    global current_mapelites
    
    modules = kwargs['modules']
    
    all_modules = [x for x in current_mapelites.lsystem.modules]
    names = [x.name for x in all_modules]
    for i, module in enumerate(names):
        if module in modules and not all_modules[i].active:
            # activate module
            current_mapelites.toggle_module_mutability(module=module)
            logging.getLogger('webapp').info(msg=f'Enabled {module}.')
            break
        elif module not in modules and all_modules[i].active:
            # deactivate module
            current_mapelites.toggle_module_mutability(module=module)
            logging.getLogger('webapp').info(msg=f'Disabled {module}.')
            break
        
    return {}


def __update_rules(**kwargs) -> Dict[str, Any]:
    global current_mapelites
    
    rules = kwargs['rules']
    
    new_rules = StochasticRules()
    for rule in rules.split('\n'):
        lhs, p, rhs = rule.strip().split(' ')
        new_rules.add_rule(lhs=lhs,
                        rhs=rhs,
                        p=float(p))
    try:
        new_rules.validate()
        current_mapelites.lsystem.hl_solver.parser.rules = new_rules
        logging.getLogger('webapp').info(msg=f'L-system rules updated.')
        return True
    except AssertionError as e:
        logging.getLogger('webapp').info(msg=f'Failed updating L-system rules ({e}).')
    
    return {
        'hl-rules.value': str(current_mapelites.lsystem.hl_solver.parser.rules)
    }


def __fitness_weights(**kwargs) -> Dict[str, Any]:
    global current_mapelites

    curr_heatmap = kwargs['curr_heatmap']
    weights = kwargs['weights']
    
    current_mapelites.update_fitness_weights(weights=weights)
    logging.getLogger('webapp').info(msg='Updated fitness functions weights.')
    hm_callback_props['metric']['Fitness']['zmax']['feasible'] = sum([x.weight * x.bounds[1] for x in current_mapelites.feasible_fitnesses]) + current_mapelites.nsc
    
    curr_heatmap = _build_heatmap(mapelites=current_mapelites,
                                    pop_name=kwargs['pop_name'],
                                    metric_name=kwargs['metric_name'],
                                    method_name=kwargs['method_name'])
    
    return {
        'heatmap-plot.figure': curr_heatmap,
        }


def __update_heatmap(**kwargs) -> Dict[str, Any]:
    global current_mapelites
    
    event_trig = kwargs['event_trig']
    pop_name = kwargs['pop_name']
    metric_name = kwargs['metric_name']
    method_name = kwargs['method_name']
    
    if event_trig == 'population-feasible':
        pop_name = 'Feasible'
    elif event_trig == 'population-infeasible':
        pop_name = 'Infeasible'
    elif event_trig == 'metric-fitness':
        metric_name = 'Fitness'
    elif event_trig == 'metric-age':
        metric_name = 'Age'
    elif event_trig == 'metric-coverage':
        metric_name = 'Coverage'
    curr_heatmap = _build_heatmap(mapelites=current_mapelites,
                                    pop_name=pop_name,
                                    metric_name=metric_name,
                                    method_name=method_name)
    return {
        'heatmap-plot.figure': curr_heatmap,
        }
    
    
def __apply_symmetry(**kwargs) -> Dict[str, Any]:
    global current_mapelites
    global selected_bins
    
    event_trig = kwargs['event_trig']
    symm_orientation = kwargs['symm_orientation']
    
    logging.getLogger('webapp').info(msg=f'Updating all solutions to enforce symmetry...')
    if event_trig == 'symmetry-none':
        symm_axis = 'None'
    elif event_trig == 'symmetry-x':
        symm_axis = 'X-axis'
    elif event_trig == 'symmetry-y':
        symm_axis = 'Y-axis'
    elif event_trig == 'symmetry-z':
        symm_axis = 'Z-axis'
    current_mapelites.reassign_all_content(sym_axis=symm_axis[0].lower() if symm_axis != "None" else None,
                                            sym_upper=symm_orientation == 'Upper')
    curr_content = _get_elite_content(mapelites=current_mapelites,
                                        bin_idx=None,
                                        pop=None)
    logging.getLogger('webapp').info(msg=f'Symmetry enforcement completed.')
    
    selected_bins = []
    
    return {
        'content-plot.figure': curr_content,
        'content-string.value': '',
        'spaceship-properties.children': get_properties_table(),
        'symmetry-dropdown.label': symm_axis
        }


def __update_content(**kwargs) -> Dict[str, Any]:
    global current_mapelites
    global selected_bins
    
    curr_heatmap = kwargs['curr_heatmap']
    curr_content = kwargs['curr_content']
    cs_string = kwargs['cs_string']
    cs_properties = kwargs['cs_properties']
    
    i, j = kwargs['clickData']['points'][0]['x'], kwargs['clickData']['points'][0]['y']
    if current_mapelites.bins[j, i].non_empty(pop='feasible' if kwargs['pop_name'] == 'Feasible' else 'infeasible'):
        if (j, i) in [b.bin_idx for b in current_mapelites._valid_bins()]:
            curr_content = _get_elite_content(mapelites=current_mapelites,
                                            bin_idx=(j, i),
                                            pop='feasible' if kwargs['pop_name'] == 'Feasible' else 'infeasible')
            if consent_ok:
                n_spaceships_inspected.add(1)
            if not current_mapelites.enforce_qnt and selected_bins != []:
                if (i, j) not in selected_bins:
                    selected_bins.append((i, j))
                else:
                    selected_bins.remove((i, j))
            else:
                selected_bins = [(i, j)]
            cs_string = ''
            cs_properties = get_properties_table()
            if len(selected_bins) > 0:
                elite = get_elite(mapelites=current_mapelites,
                                    bin_idx=_switch([selected_bins[-1]])[0],
                                    pop='feasible' if kwargs['pop_name'] == 'Feasible' else 'infeasible')
                cs_string = elite.string
                cs_properties = get_properties_table(cs=elite)
                curr_heatmap = _build_heatmap(mapelites=current_mapelites,
                                              pop_name=kwargs['pop_name'],
                                              metric_name=kwargs['metric_name'],
                                              method_name=kwargs['method_name'])
    else:
        logging.getLogger('webapp').error(msg=f'Empty bin selected ({i}, {j}).')
    
    return {
        'heatmap-plot.figure': curr_heatmap,
        'content-plot.figure': curr_content,
        'content-string.value': cs_string,
        'spaceship-properties.children': cs_properties,
        }


def __selection(**kwargs) -> Dict[str, Any]:
    global current_mapelites
    global selected_bins
    
    current_mapelites.enforce_qnt = not current_mapelites.enforce_qnt
    logging.getLogger('webapp').info(msg=f'MAP-Elites single bin selection set to {current_mapelites.enforce_qnt}.')
    if current_mapelites.enforce_qnt and selected_bins:
        selected_bins = [selected_bins[-1]]
    
    return {}


def __clear_selection(**kwargs) -> Dict[str, Any]:
    global current_mapelites
    global selected_bins
    
    logging.getLogger('webapp').info(msg='Cleared bins selection.')
    selected_bins = []
    
    return {
        'content-plot.figure':  _get_elite_content(mapelites=current_mapelites,
                                        bin_idx=None,
                                        pop=None),
        'content-string.value': '',
        'spaceship-properties.children': get_properties_table(),
        }


def __emitter(**kwargs) -> Dict[str, Any]:
    global current_mapelites
    global selected_bins

    emitter_name = kwargs['emitter_name']
    
    if emitter_name == 'Random':
        current_mapelites.emitter = RandomEmitter()
        logging.getLogger('webapp').info(msg=f'Emitter set to {emitter_name}')
    if emitter_name == 'Greedy':
        current_mapelites.emitter = GreedyEmitter()
        logging.getLogger('webapp').info(msg=f'Emitter set to {emitter_name}')
    elif emitter_name == 'Preference-matrix':
        current_mapelites.emitter = HumanPrefMatrixEmitter()
        current_mapelites.emitter._build_pref_matrix(bins=current_mapelites.bins)
        logging.getLogger('webapp').info(msg=f'Emitter set to {emitter_name}')
    elif emitter_name == 'Contextual Bandit':
        current_mapelites.emitter = ContextualBanditEmitter()
        logging.getLogger('webapp').info(msg=f'Emitter set to {emitter_name}')
    elif emitter_name == 'Preference Bandit':
        current_mapelites.emitter = PreferenceBanditEmitter()
        logging.getLogger('webapp').info(msg=f'Emitter set to {emitter_name}')
    elif emitter_name == 'None':
        current_mapelites.emitter = HumanEmitter()
        logging.getLogger('webapp').info(msg=f'Emitter set to {emitter_name}')
    else:
        logging.getLogger('webapp').info(msg=f'Unrecognized emitter type {emitter_name}')

    return {}


def __content_download(**kwargs) -> Dict[str, Any]:
    global current_mapelites
    global selected_bins
    global user_study_mode
    global gen_counter
    global exp_n
    global my_emitterslist
    global consent_ok
    global time_elapsed
    global n_spaceships_inspected
    global rngseed

    cs_string = kwargs['cs_string']
    cs_properties = kwargs['cs_properties']
    curr_heatmap = kwargs['curr_heatmap']
    curr_content = kwargs['curr_content']
    eous_modal_show = kwargs['eous_modal_show']
    qs_um_modal_show = kwargs['qs_um_modal_show']
    nbs_err_modal_show = kwargs['nbs_err_modal_show']
    rand_step_btn_style = kwargs['rand_step_btn_style']
    reset_btn_style = kwargs['reset_btn_style']
    exp_progress_style = kwargs['exp_progress_style']
    metrics_dl = None
    
    if cs_string != '':
        if user_study_mode and gen_counter == N_GENS_ALLOWED:
            time.sleep(2)
            exp_n += 1
            # check end of user study
            if exp_n >= len(my_emitterslist):
                curr_heatmap = go.Figure(
                    data=go.Heatmap(
                        z=np.zeros(0, dtype=object),
                        x=np.zeros(0, dtype=object),
                        y=np.zeros(0, dtype=object),
                        hoverongaps=False,
                        ))
                selected_bins = []
                curr_content = _get_elite_content(mapelites=current_mapelites,
                                                bin_idx=None,
                                                pop=None)
                cs_string = ''
                cs_properties = get_properties_table()
                if consent_ok:
                    metrics_dl = dict(content=json.dumps({
                        'time_elapsed': time_elapsed.get_averages(),
                        'n_interactions': n_spaceships_inspected.get_averages()
                        }),
                                    filename=f'user_metrics_{rngseed}')
                else:
                    metrics_dl = None
                logging.getLogger('webapp').info(f'Reached end of all experiments! Please go back to the questionnaire to continue the evaluation.')
                eous_modal_show = True
                qs_um_modal_show = True
                user_study_mode = False
                logging.getLogger('webapp').info(msg='Initializing a new population; this may take a while...')
                current_mapelites.reset()
                current_mapelites.hull_builder.apply_smoothing = False
                current_mapelites.emitter = RandomEmitter()
                rand_step_btn_style, reset_btn_style, exp_progress_style = {}, {}, hidden_style
                curr_heatmap = _build_heatmap(mapelites=current_mapelites,
                                                pop_name=kwargs['pop_name'],
                                            metric_name=kwargs['metric_name'],
                                            method_name=kwargs['method_name'])
                selected_bins = []
                curr_content = _get_elite_content(mapelites=current_mapelites,
                                                    bin_idx=None,
                                                    pop=None)
                logging.getLogger('webapp').info(msg='Initialization completed.')
            else:
                logging.getLogger('webapp').info(msg=f'Reached end of experiment {exp_n}! Loading the next experiment...')
                gen_counter = 0
                
                if consent_ok:
                    logging.getLogger('webapp').info(msg='Loading next population...')
                    current_mapelites.reset(lcs=[])
                    current_mapelites.hull_builder.apply_smoothing = False
                    current_mapelites.load_population(filename=my_emitterslist[exp_n])
                    logging.getLogger('webapp').info(msg='Next population loaded.')
                    n_spaceships_inspected.new_generation()
                    time_elapsed.new_generation()
                    logging.getLogger('webapp').info(msg='Next experiment loaded. Please fill out the questionnaire before continuing.')
                else:
                    logging.getLogger('webapp').info(msg='Initializing a new population; this may take a while...')
                    current_mapelites.reset()
                    current_mapelites.hull_builder.apply_smoothing = False
                    logging.getLogger('webapp').info(msg='Initialization completed.')
                curr_heatmap = _build_heatmap(mapelites=current_mapelites,
                                            pop_name=kwargs['pop_name'],
                                            metric_name=kwargs['metric_name'],
                                            method_name=kwargs['method_name'])
                selected_bins = []
                curr_content = _get_elite_content(mapelites=current_mapelites,
                                                bin_idx=None,
                                                pop=None)
                cs_string = ''
                cs_properties = get_properties_table()
    else:
        nbs_err_modal_show = True

    return {
        'heatmap-plot.figure': curr_heatmap,
        'content-plot.figure': curr_content,
        'content-string.value': cs_string,
        'spaceship-properties.children': cs_properties,
        'nbs-err-modal.is_open': nbs_err_modal_show,
        'eous-modal.is_open': eous_modal_show,
        'quickstart-usermode-modal.is_open': qs_um_modal_show,
        'rand-step-btn-div.style': rand_step_btn_style,
        'reset-btn-div.style': reset_btn_style,
        'exp-progress-div.style': exp_progress_style,
        'download-metrics.data': metrics_dl
    }


def __population_download(**kwargs) -> Dict[str, Any]:
    global current_mapelites
    global rngseed
    
    content_dl = dict(content=json.dumps([b.to_json() for b in current_mapelites.bins.flatten().tolist()]),
                      filename=f'population_{rngseed}_exp{exp_n}_{current_mapelites.emitter.name}.json')

    return {
        'download-population.data': content_dl
    }


def __population_upload(**kwargs) -> Dict[str, Any]:
    global current_mapelites
    
    upload_contents = kwargs['upload_contents']
    
    _, upload_contents = upload_contents.split(',')
    upload_contents = base64.b64decode(upload_contents).decode()        
    all_bins = np.asarray([MAPBin.from_json(x) for x in json.loads(upload_contents)])
    current_mapelites.reset(lcs=[])
    all_bins = all_bins.reshape(current_mapelites.bin_qnt)
    current_mapelites.bins = all_bins
    current_mapelites.reassign_all_content()
    logging.getLogger('webapp').info(msg=f'Set population from file successfully.')

    return {
        'heatmap-plot.figure': _build_heatmap(mapelites=current_mapelites,
                                pop_name=kwargs['pop_name'],
                                metric_name=kwargs['metric_name'],
                                method_name=kwargs['method_name'])
        }


def __consent(**kwargs) -> Dict[str, Any]:
    global current_mapelites
    global consent_ok
    global gen_counter
    global user_study_mode
    
    nclicks_yes = kwargs['nclicks_yes']
    nclicks_no = kwargs['nclicks_no']
    qs_modal_show = kwargs['qs_modal_show']
    qs_um_modal_show = kwargs['qs_um_modal_show']
    rand_step_btn_style = kwargs['rand_step_btn_style']
    reset_btn_style = kwargs['reset_btn_style']
    exp_progress_style = kwargs['exp_progress_style']
    cm_modal_show = kwargs['cm_modal_show']
    
    consent_ok = True if nclicks_yes else False if nclicks_no else None
    if nclicks_yes:
        logging.getLogger('webapp').info(msg=f'Thank you for participating in the user study! Please do not refresh the page.')
        logging.getLogger('webapp').info(msg='Loading population...')
        current_mapelites.reset(lcs=[])
        current_mapelites.hull_builder.apply_smoothing = False
        current_mapelites.load_population(filename=my_emitterslist[exp_n])
        logging.getLogger('webapp').info(msg='Population loaded.')
        qs_modal_show = True
    else:
        logging.getLogger('webapp').info(msg=f'No user data will be collected during this session. Please do not refresh the page.')
        logging.getLogger('webapp').info(msg='Initializing population; this may take a while...')
        current_mapelites.emitter = RandomEmitter()
        current_mapelites.reset()
        current_mapelites.hull_builder.apply_smoothing = False
        logging.getLogger('webapp').info(msg='Initialization completed.')
        user_study_mode = False
        qs_um_modal_show = True
        rand_step_btn_style, reset_btn_style, exp_progress_style = {}, {}, hidden_style
    cm_modal_show = False
    gen_counter = 0
    
    return {
        'heatmap-plot.figure': _build_heatmap(mapelites=current_mapelites,
                                pop_name=kwargs['pop_name'],
                                metric_name=kwargs['metric_name'],
                                method_name=kwargs['method_name']),
        'consent-modal.is_open': cm_modal_show,
        'quickstart-modal.is_open': qs_modal_show,
        'quickstart-usermode-modal.is_open': qs_um_modal_show,
        'rand-step-btn-div.style': rand_step_btn_style,
        'reset-btn-div.style': reset_btn_style,
        'exp-progress-div.style': exp_progress_style
        }


def __close_error(**kwargs) -> Dict[str, Any]:
    return {'nbs-err-modal.is_open': False}


def __color(**kwargs) -> Dict[str, Any]:
    global current_mapelites
    global base_color
    
    color = kwargs['color']
    curr_content = kwargs['curr_content']
    
    r, g, b = color['rgb']['r'], color['rgb']['g'], color['rgb']['b']
    new_color = Vec.v3f(r, g, b).scale(1 / 256)
    base_color = new_color
    for (_, _), b in np.ndenumerate(current_mapelites.bins):
        for cs in [*b._feasible, *b._infeasible]:
            cs.base_color = new_color
            cs.content.set_color(new_color)
    if selected_bins:
        curr_content =  _get_elite_content(mapelites=current_mapelites,
                                           bin_idx=_switch([selected_bins[-1]])[0],
                                           pop='feasible' if kwargs['pop_name'] == 'Feasible' else 'infeasible')
    return {
        'content-plot.figure': curr_content
    }


def __default(**kwargs) -> Dict[str, Any]:
    global current_mapelites
    
    return {
        'heatmap-plot.figure': _build_heatmap(mapelites=current_mapelites,
                                pop_name=kwargs['pop_name'],
                                metric_name=kwargs['metric_name'],
                                method_name=kwargs['method_name']),
        'content-plot.figure': _get_elite_content(mapelites=current_mapelites,
                                        bin_idx=None,
                                        pop=None)
        }


triggers_map = {
    'step-btn': __apply_step,
    'rand-step-btn': __apply_step,
    'reset-btn': __reset,
    'bc0-Major-axis_Medium-axis': __bc_change,
    'bc0-Major-axis_Smallest-axis': __bc_change,
    'bc0-Average-Proportions': __bc_change,
    'bc0-Symmetry': __bc_change,
    'bc1-Major-axis_Medium-axis': __bc_change,
    'bc1-Major-axis_Smallest-axis': __bc_change,
    'bc1-Average-Proportions': __bc_change,
    'bc1-Symmetry': __bc_change,
    'subdivide-btn': __subdivide,
    'lsystem-modules': __lsystem_modules,
    'update-rules-btn': __update_rules,
    'population-feasible': __update_heatmap,
    'population-infeasible': __update_heatmap,
    'metric-fitness': __update_heatmap,
    'metric-age': __update_heatmap,
    'metric-coverage': __update_heatmap,
    'method-radio': __update_heatmap,
    'symmetry-none': __apply_symmetry,
    'symmetry-x': __apply_symmetry,
    'symmetry-y': __apply_symmetry,
    'symmetry-z': __apply_symmetry,
    'symmetry-radio': __apply_symmetry,
    'heatmap-plot': __update_content,
    'population_dropdown': __update_content,
    'selection-btn': __selection,
    'selection-clr-btn': __clear_selection,
    'emitter-dropdown': __emitter,
    'download-btn': __content_download,
    'popdownload-btn': __population_download,
    'popupload-data': __population_upload,
    'consent-yes': __consent,
    'consent-no': __consent,
    'nbs-err-btn': __close_error,
    'color-picker': __color,
    'fitness-sldr': __fitness_weights,
    None: __default
}


@app.callback(Output('heatmap-plot', 'figure'),
              Output('content-plot', 'figure'),
              Output('valid-bins', 'children'),
              Output('hl-rules', 'value'),
              Output('selected-bin', 'children'),
              Output('content-string', 'value'),
              Output('spaceship-properties', 'children'),
              Output('step-spinner', 'children'),
              Output("download-population", "data"),
              Output("download-metrics", "data"),
              Output('population-dropdown', 'label'),
              Output('metric-dropdown', 'label'),
              Output('b0-dropdown', 'label'),
              Output('b1-dropdown', 'label'),
              Output('symmetry-dropdown', 'label'),
              Output("quickstart-modal", "is_open"),
              Output("quickstart-usermode-modal", "is_open"),
              Output("consent-modal", "is_open"),
              Output("nbs-err-modal", "is_open"),
              Output("eoe-modal", "is_open"),
              Output("eous-modal", "is_open"),
              Output("rand-step-btn-div", "style"),
              Output("reset-btn-div", "style"),
              Output("exp-progress-div", "style"),
              
              State('heatmap-plot', 'figure'),
              State('hl-rules', 'value'),
              State('content-plot', 'figure'),
              State('content-string', 'value'),
              State('spaceship-properties', 'children'),
              State('population-dropdown', 'label'),
              State('metric-dropdown', 'label'),
              State('b0-dropdown', 'label'),
              State('b1-dropdown', 'label'),
              State('symmetry-dropdown', 'label'),
              State("quickstart-modal", "is_open"),
              State("quickstart-usermode-modal", "is_open"),
              State("consent-modal", "is_open"),
              State("nbs-err-modal", "is_open"),
              State("eoe-modal", "is_open"),
              State("eous-modal", "is_open"),
              State("rand-step-btn-div", "style"),
              State("reset-btn-div", "style"),
              State("exp-progress-div", "style"),
              
              Input('population-feasible', 'n_clicks'),
              Input('population-infeasible', 'n_clicks'),
              Input('metric-fitness', 'n_clicks'),
              Input('metric-age', 'n_clicks'),
              Input('metric-coverage', 'n_clicks'),
              Input('method-radio', 'value'),
              Input('step-btn', 'n_clicks'),
              Input('rand-step-btn', 'n_clicks'),
              Input('reset-btn', 'n_clicks'),
              Input('subdivide-btn', 'n_clicks'),
              Input({'type': 'fitness-sldr', 'index': ALL}, 'value'),
              Input('bc0-Major-axis_Medium-axis', 'n_clicks'),
              Input('bc0-Major-axis_Smallest-axis', 'n_clicks'),
              Input('bc0-Average-Proportions', 'n_clicks'),
              Input('bc0-Symmetry', 'n_clicks'),
              Input('bc1-Major-axis_Medium-axis', 'n_clicks'),
              Input('bc1-Major-axis_Smallest-axis', 'n_clicks'),
              Input('bc1-Average-Proportions', 'n_clicks'),
              Input('bc1-Symmetry', 'n_clicks'),
              Input('lsystem-modules', 'value'),
              Input('update-rules-btn', 'n_clicks'),
              Input('heatmap-plot', 'clickData'),
              Input('selection-btn', 'n_clicks'),
              Input('selection-clr-btn', 'n_clicks'),
              Input('emitter-dropdown', 'label'),
              Input("download-btn", "n_clicks"),
              Input('popdownload-btn', 'n_clicks'),
              Input('popupload-data', 'contents'),
              Input('symmetry-none', 'n_clicks'),
              Input('symmetry-x', 'n_clicks'),
              Input('symmetry-y', 'n_clicks'),
              Input('symmetry-z', 'n_clicks'),
              Input('symmetry-radio', 'value'),
              Input("consent-yes", "n_clicks"),
              Input("consent-no", "n_clicks"),
              Input("nbs-err-btn", "n_clicks"),
              Input('color-picker', 'value'),
              )
def general_callback(curr_heatmap, rules, curr_content, cs_string, cs_properties, pop_name, metric_name, b0, b1, symm_axis, qs_modal_show, qs_um_modal_show, cm_modal_show, nbs_err_modal_show, eoe_modal_show, eous_modal_show, rand_step_btn_style, reset_btn_style, exp_progress_style,
                     pop_feas, pop_infeas, metric_fitness, metric_age, metric_coverage, method_name, n_clicks_step, n_clicks_rand_step, n_clicks_reset, n_clicks_sub, weights, b0_mame, b0_mami, b0_avgp, b0_sym, b1_mame, b1_mami, b1_avgp, b1_sym, modules, n_clicks_rules, clickData, selection_btn, clear_btn, emitter_name, n_clicks_cs_download, n_clicks_popdownload, upload_contents, symm_none, symm_x, symm_y, symm_z, symm_orientation, nclicks_yes, nclicks_no, nbs_btn, color):
    global user_study_mode
    global current_mapelites
    global gen_counter
    global selected_bins
    global running_something
    
    ctx = dash.callback_context

    if not ctx.triggered:
        event_trig = None
    else:
        event_trig = ctx.triggered[0]['prop_id'].split('.')[0]

    if event_trig not in triggers_map:
        try:
            import ast
            event_trig = ast.literal_eval(event_trig)
            event_trig = event_trig['type']
        except ValueError:
            logging.getLogger('webapp').info(msg=f'Unrecognized event trigger: {event_trig}. No operations have been applied!')
    
    vars = locals()
    
    output = {
        'heatmap-plot.figure': curr_heatmap,
        'content-plot.figure': curr_content,
        'valid-bins.children': '',
        'hl-rules.value': rules,
        'selected-bin.children': '',
        'content-string.value': cs_string,
        'spaceship-properties.children': cs_properties,
<<<<<<< HEAD
        'step-btn.disabled': user_study_mode and gen_counter >= N_GENS_ALLOWED - 1,
=======
>>>>>>> a24b14f7
        'step-spinner.children': '',
        'download-population.data': None,
        'download-metrics.data': None,
        'population-dropdown.label': pop_name,
        'metric-dropdown.label': metric_name,
        'b0-dropdown.label': b0,
        'b1-dropdown.label': b1,
        'symmetry-dropdown.label': symm_axis,
        'quickstart-modal.is_open': qs_modal_show,
        'quickstart-usermode-modal.is_open': qs_um_modal_show,
        'consent-modal.is_open': cm_modal_show,
        'nbs-err-modal.is_open': nbs_err_modal_show,
        'eoe-modal.is_open': eoe_modal_show,
        'eous-modal.is_open': eous_modal_show,
        'rand-step-btn-div.style': rand_step_btn_style,
        'reset-btn-div.style': reset_btn_style,
        'exp-progress-div.style': exp_progress_style
    }
    
    if not running_something:
        running_something = True
    
        u = triggers_map[event_trig](**vars)
        for k in u.keys():
            output[k] = u[k]

        selected_bins, selected_bins_str = _format_bins(mapelites=current_mapelites,
                                                    bins_idx_list=selected_bins,
                                                    do_switch=True,
                                                    str_prefix='Selected bin(s):',
                                                    filter_out_empty=True) 
        _, valid_bins_str = _format_bins(mapelites=current_mapelites,
                                        do_switch=False,
                                        bins_idx_list=_switch([x.bin_idx for x in current_mapelites._valid_bins()]),
                                        str_prefix='Valid bins are:',
                                        filter_out_empty=False)
        
        output['selected-bin.children'] = selected_bins_str
        output['valid-bins.children'] = valid_bins_str
        
        running_something = False
        
    return tuple(output.values())<|MERGE_RESOLUTION|>--- conflicted
+++ resolved
@@ -1,2169 +1,2161 @@
-import base64
-from cProfile import run
-import json
-import logging
-import os
-import random
-from re import A
-import sys
-import time
-import uuid
-from datetime import datetime
-from typing import Any, Dict, List, Optional, Tuple
-from zipfile import ZipFile
-
-if getattr(sys, 'frozen', False) and hasattr(sys, '_MEIPASS'):
-    os.chdir(sys._MEIPASS)
-
-import dash
-import dash_bootstrap_components as dbc
-import dash_daq as daq
-import numpy as np
-import plotly.graph_objects as go
-from dash import ALL, dcc, html
-from dash.dependencies import Input, Output, State
-from dash.exceptions import PreventUpdate
-from pcgsepy.common.api_call import block_definitions
-from pcgsepy.common.jsonifier import json_dumps
-from pcgsepy.common.vecs import Vec
-from pcgsepy.config import (BIN_POP_SIZE, CS_MAX_AGE, N_EMITTER_STEPS,
-                            N_GENS_ALLOWED)
-from pcgsepy.guis.main_webapp.modals_msgs import (end_of_experiment,
-                                                  end_of_userstudy,
-                                                  no_selection_error,
-                                                  privacy_policy_body,
-                                                  privacy_policy_question)
-from pcgsepy.hullbuilder import HullBuilder
-from pcgsepy.lsystem.rules import StochasticRules
-from pcgsepy.lsystem.solution import CandidateSolution
-from pcgsepy.mapelites.behaviors import (BehaviorCharacterization, avg_ma,
-                                         mame, mami, symmetry)
-from pcgsepy.mapelites.bin import MAPBin
-from pcgsepy.mapelites.emitters import (ContextualBanditEmitter, Emitter,
-                                        GreedyEmitter, HumanEmitter,
-                                        HumanPrefMatrixEmitter,
-                                        PreferenceBanditEmitter, RandomEmitter)
-from pcgsepy.mapelites.map import MAPElites, get_elite
-from pcgsepy.xml_conversion import convert_structure_to_xml
-from tqdm import trange
-
-
-class DashLoggerHandler(logging.StreamHandler):
-    def __init__(self):
-        logging.StreamHandler.__init__(self)
-        self.queue = []
-
-    def emit(self, record):
-        t = datetime.now().strftime("%Y-%m-%d %H:%M:%S")
-        msg = self.format(record)
-        self.queue.append(f'[{t}]\t{msg}')
-
-
-logger = logging.getLogger('webapp')
-logger.setLevel(logging.DEBUG)
-dashLoggerHandler = DashLoggerHandler()
-logger.addHandler(dashLoggerHandler)
-
-
-base_color: Vec = Vec.v3f(0.45, 0.45, 0.45)
-block_to_colour = {
-    # colours from https://developer.mozilla.org/en-US/docs/Web/CSS/color_value
-    'LargeBlockArmorCorner': '#778899',
-    'LargeBlockArmorSlope': '#778899',
-    'LargeBlockArmorCornerInv': '#778899',
-    'LargeBlockArmorBlock': '#778899',
-    'LargeBlockGyro': '#2f4f4f',
-    'LargeBlockSmallGenerator': '#ffa07a',
-    'LargeBlockSmallContainer': '#008b8b',
-    'OpenCockpitLarge': '#32cd32',
-    'LargeBlockSmallThrust': '#ff8c00',
-    'SmallLight': '#fffaf0',
-    'Window1x1Slope': '#fffff0',
-    'Window1x1Flat': '#fffff0',
-    'LargeBlockLight_1corner': '#fffaf0'
-}
-consent_ok: Optional[bool] = None
-current_mapelites: Optional[MAPElites] = None
-exp_n: int = 0
-gen_counter: int = 0
-gdev_mode: bool = False
-hidden_style = {'visibility': 'hidden', 'height': '0px', 'display': 'none'}
-hm_callback_props = {}
-my_emitterslist: List[str] = ['mapelites_human.json',
-                              'mapelites_random.json',
-                              'mapelites_greedy.json',
-                              'mapelites_contbandit.json']
-behavior_descriptors = [
-    BehaviorCharacterization(name='Major axis / Medium axis',
-                             func=mame,
-                             bounds=(0, 10)),
-    BehaviorCharacterization(name='Major axis / Smallest axis',
-                             func=mami,
-                             bounds=(0, 20)),
-    BehaviorCharacterization(name='Average Proportions',
-                             func=avg_ma,
-                             bounds=(0, 20)),
-    BehaviorCharacterization(name='Symmetry',
-                             func=symmetry,
-                             bounds=(0, 1))
-]
-rngseed: int = 42
-running_something: bool = False
-selected_bins: List[Tuple[int, int]] = []
-step_progress: int = -1
-use_custom_colors = True
-user_study_mode: bool = True
-
-
-def resource_path(relative_path):
-# get absolute path to resource
-    try:
-        # PyInstaller creates a temp folder and stores path in _MEIPASS
-        base_path = sys._MEIPASS
-    except Exception:
-        base_path = os.path.abspath(".")
-    return os.path.join(base_path, relative_path)
-
-
-class Metric:
-    def __init__(self,
-                 multiple_values: bool = False) -> None:
-        self.current_generation: int = 0
-        self.multiple_values = multiple_values
-        self.history: Dict[int, List[Any]] = {
-            self.current_generation: [] if multiple_values else 0
-        }
-        self.emitter_names: List[str] = [my_emitterslist[exp_n]]
-    
-    def add(self,
-            value: Any):
-        if self.multiple_values:
-            self.history[self.current_generation].append(value)
-        else:
-            self.history[self.current_generation] += value
-    
-    def reset(self):
-        if self.multiple_values:
-            self.history[self.current_generation] = []
-        else:
-            self.history[self.current_generation] = 0
-    
-    def new_generation(self):
-        self.current_generation += 1
-        self.reset()
-        self.emitter_names.append(my_emitterslist[exp_n])
-    
-    def get_averages(self) -> List[Any]:
-        return [np.mean(l) for l in self.history.values()]
-
-
-n_spaceships_inspected = Metric()
-time_elapsed = Metric(multiple_values=True)
-
-
-
-app = dash.Dash(__name__,
-                title='AI Spaceship Generator',
-                external_stylesheets=[dbc.themes.DARKLY],
-                assets_folder=resource_path("assets"),
-                update_title=None)
-
-
-def set_callback_props(mapelites: MAPElites):
-    hm_callback_props['pop'] = {
-        'Feasible': 'feasible',
-        'Infeasible': 'infeasible'
-    }
-    hm_callback_props['metric'] = {
-        'Fitness': {
-            'name': 'fitness',
-            'zmax': {
-                'feasible': sum([x.weight * x.bounds[1] for x in mapelites.feasible_fitnesses]) + mapelites.nsc,
-                'infeasible': 1.
-            },
-            'colorscale': 'Inferno'
-        },
-        'Age':  {
-            'name': 'age',
-            'zmax': {
-                'feasible': CS_MAX_AGE,
-                'infeasible': CS_MAX_AGE
-            },
-            'colorscale': 'Greys'
-        },
-        'Coverage': {
-            'name': 'size',
-            'zmax': {
-                'feasible': BIN_POP_SIZE,
-                'infeasible': BIN_POP_SIZE
-            },
-            'colorscale': 'Hot'
-        }
-    }
-    hm_callback_props['method'] = {
-        'Population': True,
-        'Elite': False
-    }
-
-
-def get_properties_table(cs: Optional[CandidateSolution] = None) -> dbc.Table:
-    size = str(cs.size) if cs else '-' 
-    nblocks = cs.n_blocks if cs else '-'
-    vol = cs.content.total_volume if cs else '-'
-    mass = cs.content.mass if cs else '-'
-    
-    table_header = [
-        html.Thead(html.Tr([html.Th("Property", style={'text-align': 'center'}),
-                            html.Th("Value", style={'text-align': 'center'})]))
-        ]
-    table_body = [html.Tbody([
-        html.Tr([html.Td("Spaceship size"), html.Td(size, style={'text-align': 'center'})]),
-        html.Tr([html.Td("Number of blocks"), html.Td(nblocks, style={'text-align': 'center'})]),
-        html.Tr([html.Td("Occupied volume"), html.Td(f'{vol} m³', style={'text-align': 'center'})]),
-        html.Tr([html.Td("Spaceship mass"), html.Td(f'{mass} Kg', style={'text-align': 'center'})]),
-    ])]
-    
-    return table_header + table_body
-
-
-def _get_emitter() -> Emitter:
-    curr_emitter = my_emitterslist[exp_n].replace('.json', '').split('_')[1]
-    if curr_emitter == 'human':
-        return HumanEmitter()
-    elif curr_emitter == 'random':
-        return RandomEmitter()
-    elif curr_emitter == 'greedy':
-        return GreedyEmitter()
-    elif curr_emitter == 'contbandit':
-        return ContextualBanditEmitter()
-    else:
-        raise ValueError(f'Unexpected emitter type: {curr_emitter} (from "{my_emitterslist[exp_n]}"')
-   
- 
-def set_app_layout(mapelites: Optional[MAPElites] = None,
-                   dev_mode: bool = True):
-    
-    global current_mapelites
-    global rngseed
-    global consent_ok
-    global gdev_mode
-    global user_study_mode
-    
-    gdev_mode = dev_mode
-    user_study_mode = not gdev_mode
-    consent_ok = False if gdev_mode else None
-    
-    webapp_info_file = './assets/webapp_help_dev.md' if dev_mode else './assets/webapp_info.md'
-    with open(webapp_info_file, 'r', encoding='utf-8') as f:
-        webapp_info_str = f.read()
-        
-    algo_info_file = './assets/algo_info.md'
-    with open(algo_info_file, 'r', encoding='utf-8') as f:
-        algo_info_str = f.read()
-    
-    quickstart_info_file = './assets/quickstart.md'
-    with open(quickstart_info_file, 'r', encoding='utf-8') as f:
-        quickstart_info_str = f.read()
-    
-    quickstart_usermode_info_file = './assets/quickstart_usermode.md'
-    with open(quickstart_usermode_info_file, 'r', encoding='utf-8') as f:
-        quickstart_usermode_info_str = f.read()
-    
-    current_mapelites = mapelites
-    
-    rngseed = uuid.uuid4().int
-    if not gdev_mode:
-        random.seed(rngseed)
-        random.shuffle(my_emitterslist)
-        current_mapelites.emitter = _get_emitter()
-    
-    logging.getLogger('webapp').info(msg=f'Your ID is {rngseed}.')
-    
-    consent_dialog = dbc.Modal([
-            dbc.ModalHeader(dbc.ModalTitle("Privacy Policy"), close_button=False),
-            dbc.ModalBody(children=[dcc.Markdown(privacy_policy_body,
-                                                 link_target="_blank"),
-                                    dcc.Markdown(privacy_policy_question,
-                                                 style={'text-align': 'center'})
-                                    ]),
-            dbc.ModalFooter(children=[
-                dbc.Button("No",
-                           id="consent-no",
-                           color="danger",
-                           className="ms-auto",
-                           n_clicks=0,
-                           style={'width': '49%'}),
-                dbc.Button("Yes",
-                           id="consent-yes",
-                           color="success",
-                           className="ms-auto",
-                           n_clicks=0,
-                           style={'width': '49%'})
-                ])
-            ],
-        id="consent-modal",
-        centered=True,
-        backdrop="static",
-        keyboard=False,
-        is_open=consent_ok is None)
-    
-    webapp_info_modal = dbc.Modal([
-        dbc.ModalHeader(dbc.ModalTitle("Webapp Info"), close_button=True),
-        dbc.ModalBody(dcc.Markdown(webapp_info_str))
-    ],
-                           id='webapp-info-modal',
-                           centered=True,
-                           backdrop='static',
-                           is_open=False,
-                           scrollable=True,
-                           size='lg')
-    
-    algo_info_modal = dbc.Modal([
-        dbc.ModalHeader(dbc.ModalTitle("AI Info"), close_button=True),
-        dbc.ModalBody(dcc.Markdown(algo_info_str,
-                                   mathjax=True))
-    ],
-                           id='algo-info-modal',
-                           centered=True,
-                           backdrop='static',
-                           is_open=False,
-                           scrollable=True,
-                           size='lg')
-    
-    quickstart_modal = dbc.Modal([
-        dbc.ModalHeader(dbc.ModalTitle("Quickstart"), close_button=True),
-        dbc.ModalBody(dcc.Markdown(quickstart_info_str,
-                                   link_target="_blank"))
-    ],
-                           id='quickstart-modal',
-                           centered=True,
-                           backdrop='static',
-                           is_open=False,
-                           scrollable=True,
-                           size='lg')
-    
-    quickstart_usermode_modal = dbc.Modal([
-        dbc.ModalHeader(dbc.ModalTitle("Quickstart"), close_button=True),
-        dbc.ModalBody(dcc.Markdown(quickstart_usermode_info_str,
-                                   link_target="_blank"))
-    ],
-                           id='quickstart-usermode-modal',
-                           centered=True,
-                           backdrop='static',
-                           is_open=False,
-                           scrollable=True,
-                           size='lg')
-
-    no_bins_selected_modal = dbc.Modal(children=[
-        dbc.ModalHeader(dbc.ModalTitle("⚠ Warning ⚠"), close_button=True),
-        dbc.ModalBody(no_selection_error),
-        dbc.ModalFooter(children=[dbc.Button("Ok",
-                                             id="nbs-err-btn",
-                                             color="primary",
-                                             className="ms-auto",
-                                             n_clicks=0)]),
-        ],
-                                       id='nbs-err-modal',
-                                       centered=True,
-                                       backdrop='static',
-                                       is_open=False)
-    
-    end_of_experiment_modal = dbc.Modal([
-        dbc.ModalHeader(dbc.ModalTitle("End of Generation"), close_button=True),
-        dbc.ModalBody(dcc.Markdown(end_of_experiment))
-    ],
-                           id='eoe-modal',
-                           centered=True,
-                           backdrop='static',
-                           is_open=False,
-                           scrollable=True)
-    
-    end_of_userstudy_modal = dbc.Modal([
-        dbc.ModalHeader(dbc.ModalTitle("End of User Study"), close_button=True),
-        dbc.ModalBody(dcc.Markdown(end_of_userstudy))
-    ],
-                           id='eous-modal',
-                           centered=True,
-                           backdrop='static',
-                           is_open=False,
-                           scrollable=True)
-    
-    modals = html.Div(children=[
-        consent_dialog, webapp_info_modal, algo_info_modal, quickstart_modal, quickstart_usermode_modal,
-        no_bins_selected_modal, end_of_experiment_modal, end_of_userstudy_modal
-    ])
-    
-    header = dbc.Row(children=[
-<<<<<<< HEAD
-                dbc.Col(html.H1(children='🚀AI Spaceship Generator for Space Engineers🚀',
-=======
-                dbc.Col(html.H1(children='🚀Space Engineers AI Spaceship Generator🚀',
->>>>>>> a24b14f7
-                                className='title'), width={'size': 8, 'offset': 2}),
-                dbc.Col(children=[dbc.Button('Webapp Info',
-                                             id='webapp-info-btn',
-                                             color='info')],
-                        align='center', width=1),
-                dbc.Col(children=[dbc.Button('AI Info',
-                                             id='ai-info-btn',
-                                             color='info')],
-                        align='center', width=1)
-    ],
-                     className='header')
-    
-    exp_progress = html.Div(
-        children=[
-            dbc.Row(
-                dbc.Col(
-                    dbc.Label('Study Progress',
-                              size='lg',
-                              style=hidden_style if gdev_mode else {}),
-                    width={'size': 12, 'offset': 0},
-                    style={'text-align': 'center'}
-                ),
-                align='center'
-            ),
-            
-            dbc.Row(
-                dbc.Col(children=[
-                    dbc.Label(f'Current Iteration:',
-                              style={'font-size': 'large'}),
-                dbc.Progress(id="gen-progress",
-                             color='success',
-                             striped=False,
-                             animated=False)
-                ],
-                        width={'size': 12, 'offset': 0},
-                        style={'text-align': 'center'},
-                        align='center')
-            ),
-            
-            dbc.Row(
-                dbc.Col(children=[
-                    dbc.Label(f'Spaceships Generation Progress:',
-                              style={'font-size': 'large'}),
-                    dbc.Progress(id="exp-progress",
-                                 color='success',
-                                 striped=False,
-                                 animated=False)
-                ],
-                        width={'size': 12, 'offset': 0},
-                        style={**{'text-align': 'center'}, **hidden_style} if gdev_mode else {'text-align': 'center'},
-                        align='center',
-                        id='exp-progress-div')
-            )
-        ])
-    
-    mapelites_heatmap = html.Div(children=[
-        dcc.Graph(id="heatmap-plot",
-                  figure=go.Figure(data=[]),
-                  config={
-                      'displayModeBar': False,
-                      'displaylogo': False, 
-                      'scrollZoom': True})
-        ])
-    
-    mapelites_controls = html.Div(
-        children=[
-            html.H4(children='Plot Settings',
-                    className='section-title'),
-            dbc.Label('Choose which population to display.'),
-            dbc.DropdownMenu(label='Feasible',
-                            children=[
-                                dbc.DropdownMenuItem('Feasible', id='population-feasible'),
-                                dbc.DropdownMenuItem('Infeasible', id='population-infeasible'),
-                            ],
-                            id='population-dropdown'),
-            html.Br(),
-            dbc.Label('Choose which metric to plot.'),
-            dbc.DropdownMenu(label='Fitness',
-                            children=[
-                                dbc.DropdownMenuItem('Fitness', id='metric-fitness'),
-                                dbc.DropdownMenuItem('Age', id='metric-age'),
-                                dbc.DropdownMenuItem('Coverage', id='metric-coverage'),
-                            ],
-                            id='metric-dropdown'),
-            html.Br(),
-            dbc.Label('Choose whether to compute the metric for the entire bin population or just the elite.'),
-            dbc.RadioItems(id='method-radio',
-                        options=[
-                            {'label': 'Population', 'value': 'Population'},
-                            {'label': 'Elite', 'value': 'Elite'}
-                        ],
-                        value='Population')
-            ],
-        style=hidden_style if not gdev_mode else {})
-    
-    content_plot = html.Div(children=[
-        dcc.Graph(id="content-plot",
-                  figure=go.Figure(data=[]),
-                  config={
-                      'displayModeBar': False,
-                      'displaylogo': False}),
-        ])
-    
-    content_properties = html.Div(
-        children=[
-            dbc.Row(children=[
-                
-                dbc.Col(children=[
-                    html.H4('Spaceship Properties',
-                            className='section-title'),
-                    dbc.Table(children=get_properties_table(),
-                              id='spaceship-properties',
-                              bordered=True,
-                              dark=True,
-                              hover=True,
-                              responsive=True,
-                              striped=True),
-                    html.Div([
-                        html.P(children='Content String: '),
-                        dbc.Textarea(id='content-string',
-                                     value='',
-                                     contentEditable=False,
-                                     disabled=True,
-                                     class_name='content-string-area')
-                        ],
-                             style=hidden_style if not gdev_mode else {})
-                    ],
-                        width={'size': 8, 'offset': 0},
-                        align='center'),
-                
-                dbc.Col(children=[
-                    dbc.Row(
-                        dbc.Col(children=[
-                            dcc.Loading(id='download-spinner',
-                                        children='\n\n',
-                                        fullscreen=False,
-                                        color='#eeeeee',
-                                        type='default')],
-                                width={'size': 4, 'offset': 0},
-                                ),
-                        align='center'),
-                    html.Br(),
-                    html.Br(),
-                    dbc.Row(
-                        dbc.Col(children=[
-                            dbc.Button('Download Content',
-                                       id='download-btn',
-                                       disabled=False),
-                            dcc.Download(id='download-content')],
-                    width={'size': 4, 'offset': 0},
-                    align='center'
-                    ))
-                    ])
-                ])
-        ])
-    
-    experiment_settings = html.Div(
-        children=[
-            html.H4(children='Experiment Settings',
-                    className='section-title'),
-            html.Br(),
-            html.Div(children=[
-                html.P(children='Valid bins are: ',
-                       id='valid-bins'),
-                html.P(children=f'Selected bin(s): {selected_bins}',
-                       id='selected-bin')
-                ]),
-            html.Br(),
-            dbc.InputGroup(children=[
-                dbc.InputGroupText('Feature Descriptors (X, Y):'),
-                dbc.DropdownMenu(label=current_mapelites.b_descs[0].name,
-                             children=[
-                                 dbc.DropdownMenuItem(b.name, id=f"bc0-{b.name.replace(' / ', '_').replace(' ', '-')}")
-                                 for b in behavior_descriptors],
-                             id='b0-dropdown'),
-                dbc.DropdownMenu(label=current_mapelites.b_descs[1].name,
-                             children=[
-                                 dbc.DropdownMenuItem(b.name, id=f"bc1-{b.name.replace(' / ', '_').replace(' ', '-')}")
-                                 for b in behavior_descriptors],
-                             id='b1-dropdown')
-                ],
-                           className="mb-3",
-                           style=hidden_style if not gdev_mode else {}),
-            dbc.InputGroup(children=[
-                dbc.InputGroupText('Toggle L-system Modules:'),
-                dbc.Checklist(id='lsystem-modules',
-                              options=[{'label': x.name, 'value': x.name} for x in current_mapelites.lsystem.modules],
-                              value=[x.name for x in current_mapelites.lsystem.modules if x.active],
-                              inline=True,
-                              switch=True)
-                ],
-                           style=hidden_style if not gdev_mode else {},
-                           className="mb-3"),
-            dbc.InputGroup(children=[
-                dbc.InputGroupText('Fitness Weights:'),
-                html.Div(children=[
-                    html.Div(children=[
-                        dbc.Label(children=f.name,
-                                  style={'font-size': 'large'}),
-                        html.Div(children=[
-                            dcc.Slider(min=0,
-                                       max=1,
-                                       step=0.1,
-                                       value=1,
-                                       marks=None,
-                                       tooltip={"placement": "bottom",
-                                                "always_visible": False},
-                                       id={'type': 'fitness-sldr',
-                                           'index': i})
-                        ],
-                                 )
-                        ]) for i, f in enumerate(current_mapelites.feasible_fitnesses)
-                    ])
-                ],
-                           style={'content-visibility': 'hidden', 'visibility': 'hidden', 'height': '0px'} if not gdev_mode else {},
-                           className="mb-3"),
-            dbc.InputGroup(children=[
-                dbc.InputGroupText('Select Emitter:'),
-                dbc.DropdownMenu(label='Human',
-                             children=[
-                                 dbc.DropdownMenuItem('Human'),
-                                 dbc.DropdownMenuItem('Random'),
-                                 dbc.DropdownMenuItem('Greedy'),
-                                 dbc.DropdownMenuItem('Preference Matrix'),
-                                 dbc.DropdownMenuItem('Preference Bandit'),
-                                 dbc.DropdownMenuItem('Contextual Bandit'),
-                             ],
-                             id='emitter-dropdown')
-                ],
-                           className="mb-3",
-                           style=hidden_style if not gdev_mode else {}),
-            dbc.InputGroup(children=[
-                dbc.InputGroupText('Enforce Symmetry:'),
-                dbc.DropdownMenu(label='None',
-                             children=[
-                                 dbc.DropdownMenuItem('None', id='symmetry-none'),
-                                 dbc.DropdownMenuItem('X-axis', id='symmetry-x'),
-                                 dbc.DropdownMenuItem('Y-axis', id='symmetry-y'),
-                                 dbc.DropdownMenuItem('Z-axis', id='symmetry-z'),
-                             ],
-                             id='symmetry-dropdown',
-                             style=hidden_style if not gdev_mode else {}),
-                dbc.RadioItems(id='symmetry-radio',
-                        options=[
-                            {'label': 'Upper', 'value': 'Upper'},
-                            {'label': 'Lower', 'value': 'Lower'}
-                        ],
-                        value='Upper')
-                ],
-                           style=hidden_style if not gdev_mode else {},
-                           className="mb-3"),
-            dbc.InputGroup(children=[
-                dbc.InputGroupText('Save/Load Population:'),
-                dbc.Button(id='popdownload-btn',
-                           children='Download Current Population'),
-                dcc.Upload(
-                    id='popupload-data',
-                    children='Upload Population',
-                    multiple=False
-                    ),
-                ],
-                           className="mb-3",
-                           style=hidden_style if not gdev_mode else {})
-            ],
-        style=hidden_style if user_study_mode else {})
-    
-    experiment_controls = html.Div(
-        children=[
-            html.H4('Experiment Controls',
-                    className='section-title'),
-            html.Br(),
-            dbc.Row(dbc.Col(children=[
-                dbc.Button(id='step-btn',
-                           children='Evolve From Selected Spaceship',
-                           className='button-fullsize')
-                ],
-                    width={'size': 4, 'offset':4})),
-            html.Br(),
-            dbc.Row(dbc.Col(children=[
-                dbc.Button(id='rand-step-btn',
-                           children='Evolve From Random Spaceship',
-                           className='button-fullsize')
-                ],
-                    id='rand-step-btn-div',
-                    style=hidden_style if user_study_mode or gdev_mode else {},
-                    width={'size': 4, 'offset':4})),
-            html.Br(),
-            dbc.Row(dbc.Col(children=[
-                dbc.Button(id='selection-clr-btn',
-                       children='Clear Selection',
-                           className='button-fullsize')
-                ],
-                    style=hidden_style if not gdev_mode else {},
-                    width={'size': 4, 'offset':4})),
-            html.Br(),
-            dbc.Row(dbc.Col(children=[
-                dbc.Button(id='selection-btn',
-                       children='Toggle Single Bin Selection',
-                           className='button-fullsize')
-                ],
-                    style=hidden_style if not gdev_mode else {},
-                    width={'size': 4, 'offset':4})),
-            html.Br(),
-            dbc.Row(dbc.Col(children=[
-                dbc.Button(id='reset-btn',
-                           children='Reinitialize Population',
-                           className='button-fullsize')
-                ],
-                    id='reset-btn-div',
-                    style=hidden_style if user_study_mode else {},
-                    width={'size': 4, 'offset':4})),
-            html.Br(),
-            dbc.Row(dbc.Col(children=[
-                dbc.Button(id='subdivide-btn',
-                       children='Subdivide Selected Bin(s)',
-                           className='button-fullsize')
-                ],
-                    style=hidden_style if not gdev_mode else {},
-                    width={'size': 4, 'offset':4})),
-            html.Br(),
-            dbc.Row(dbc.Col(children=[
-                dbc.Button(id='download-mapelites-btn',
-                           children='Download MAP-Elites',
-                           className='button-fullsize'),
-                dcc.Download(id='download-mapelites')
-                ],
-                    style=hidden_style if not gdev_mode else {},
-                    width={'size': 4, 'offset':4})),
-        ])
-    
-    rules = html.Div(
-        children=[
-            html.H4(children='High-level Rules',
-                    className='section-title'),
-            dbc.Textarea(id='hl-rules',
-                         value=str(current_mapelites.lsystem.hl_solver.parser.rules),
-                         wrap=False,
-                         className='rules-area'),
-            dbc.Row(
-                dbc.Col(dbc.Button(children='Update High-level Rules',
-                                   id='update-rules-btn'),
-                        width={'size': 4, 'offset':4}),
-                align='center')
-            ],
-        style=hidden_style if not gdev_mode else {})
-    
-    progress = html.Div(
-        children=[
-            html.Br(),
-            dbc.Label('Evolution Progress: ',
-                      style={'font-size': 'large'}),
-            dbc.Progress(id="step-progress",
-                         color='info',
-                         striped=True,
-                         animated=True)
-        ],
-        id='step-progress-div',
-        style={'content-visibility': 'visible' if 0 <= step_progress <= 100 else 'hidden',
-               'display': 'inline-block' if 0 <= step_progress <= 100 else 'none',
-               'width': '100%'})
-    
-    log = html.Div(
-        children=[
-            dcc.Interval(id='interval1',
-                         interval=1 * 1000,
-                         n_intervals=0),
-            html.H4(children='Log',
-                    className='section-title'),
-            dbc.Textarea(id='console-out',
-                         value='',
-                         wrap=False,
-                         contentEditable=False,
-                         disabled=True,
-                         className='log-area'),
-            dcc.Interval(id='interval2',
-                         interval=1 * 100,
-                         n_intervals=0),
-            ])
-    
-    color_picker = html.Div(children=[
-        dbc.Row(
-                dbc.Col(children=[
-                    dbc.Label("Spaceship Color",
-                              style={'font-size': 'large'}),
-                    daq.ColorPicker(id='color-picker',
-                                    value=dict(rgb=dict(r=int(base_color.x * 256),
-                                                        g=int(base_color.y * 256),
-                                                        b=int(base_color.z * 256),
-                                                        a=1)),
-                                    theme={'dark': True,
-                                           'detail': '#080808',
-                                           'primary': '#222222',
-                                           'secondary': '#464d55'})
-                    ],
-                        style={'text-align': 'center'},
-                        width={'size': 12, 'offset': 0}),
-                align='center')
-        ])
-    
-    app.layout = dbc.Container(
-        children=[
-            modals,
-            header,
-            html.Br(),
-            dbc.Row(children=[
-                dbc.Col(mapelites_heatmap, width=3),
-                dbc.Col(dbc.Row(children=[
-                    dcc.Loading(id='step-spinner',
-                                children='',
-                                fullscreen=False,
-                                color='#eeeeee',
-                                type='circle'),
-                    content_plot]), width=6),
-                dbc.Col(color_picker, width=1),
-                dbc.Col(content_properties, width=2)],
-                    align="center"),
-            dbc.Row(children=[
-                dbc.Col(children=[mapelites_controls,
-                                  html.Br(),
-                                  exp_progress,
-                                  html.Br(),
-                                  progress],
-                        width=3),
-                dbc.Col(children=[experiment_controls,
-                                  html.Br(),
-                                  experiment_settings],
-                        width=6),
-                dbc.Col(children=[rules,
-                                  html.Br(),
-                                  log],
-                        width=3)],
-                    align="start"),
-            
-            dcc.Download(id='download-population'),
-            dcc.Download(id='download-metrics'),
-            
-            html.Div(id='hidden-div',
-                     children=[],
-                     style=hidden_style)
-            ],
-        fluid=True)
-
-
-# clientside callback to open the Google Forms questionnaire on a new page
-app.clientside_callback(
-    """
-    function(clicks) {
-        if (clicks) {
-            window.open("https://forms.gle/gsuajDXUNocZvDzn9", "_blank");
-            return 0;
-        }
-    }
-    """,
-    Output("hidden-div", "n_clicks"),  # super hacky but Dash leaves me no choice
-    Input("consent-yes", "n_clicks"),
-    prevent_initial_call=True
-)
-
-
-# clientside callback to autoscroll log textarea
-app.clientside_callback(
-    """
-    function checkTextareaHeight() {
-        var textarea = document.getElementById("console-out");
-        if(textarea.selectionStart == textarea.selectionEnd) {
-            textarea.scrollTop = textarea.scrollHeight;
-        }
-        return "";
-    }
-    """,
-    Output("hidden-div", "title"),  # super hacky but Dash leaves me no choice
-    Input("interval1", "n_intervals"),
-    prevent_initial_call=True
-)
-
-
-@app.callback(
-    Output("webapp-info-modal", "is_open"),
-    Input("webapp-info-btn", "n_clicks"),
-    prevent_initial_call=True
-)
-def show_webapp_info(n):
-    return True
-
-
-@app.callback(
-    Output("algo-info-modal", "is_open"),
-    Input("ai-info-btn", "n_clicks"),
-    prevent_initial_call=True
-)
-def show_algo_info(n):
-    return True
-
-
-@app.callback(Output('console-out', 'value'),
-              Input('interval1', 'n_intervals'),
-              prevent_initial_call=True)
-def update_output(n):
-    return ('\n'.join(dashLoggerHandler.queue))
-
-
-@app.callback(
-    [Output("step-progress", "value"),
-     Output("step-progress", "label"),
-     Output('step-progress-div', 'style')],
-    [Input("interval1", "n_intervals")],
-    prevent_initial_call=True
-)
-def update_progress(n):  
-    return step_progress, f"{np.round(step_progress, 2)}%", {'content-visibility': 'visible' if 0 <= step_progress <= 100 else 'hidden', 
-                                                             'display': 'inline-block' if 0 <= step_progress <= 100 else 'none',
-                                                             'width': '100%'}
-
-
-@app.callback(
-    [Output("gen-progress", "value"),
-     Output("gen-progress", "label")],
-    [Input("interval1", "n_intervals")],
-    prevent_initial_call=True
-)
-def update_gen_progress(n):
-    if user_study_mode:
-        val = np.round(100 * ((gen_counter) / N_GENS_ALLOWED), 2)
-        return val, f"{gen_counter} / {N_GENS_ALLOWED}"
-    else:
-        return 100, f"{gen_counter}"
-
-
-@app.callback(
-    [Output("exp-progress", "value"),
-     Output("exp-progress", "label")],
-    [Input("interval1", "n_intervals")],
-    prevent_initial_call=True
-)
-def update_exp_progress(n):
-    val = np.round(100 * ((1 + exp_n) / len(my_emitterslist)), 2)
-    return val, f"{exp_n + 1} / {len(my_emitterslist)}"
-
-
-@app.callback(
-    Output("download-mapelites", "data"),
-    Input("download-mapelites-btn", "n_clicks"),
-    prevent_initial_call=True,
-)
-def download_mapelites(n_clicks):
-    global current_mapelites
-    global gen_counter
-    
-    t = datetime.now().strftime("%Y%m%d%H%M%S")
-    fname = f'{t}_mapelites_{current_mapelites.emitter.name}_gen{str(gen_counter).zfill(2)}'
-    return dict(content=json_dumps(current_mapelites), filename=f'{fname}.json')
-
-
-@app.callback(
-    Output("download-content", "data"),
-    Output('download-spinner', 'children'),
-    Input("download-btn", "n_clicks"),
-    prevent_initial_call=True,
-)
-def download_content(n):
-    global selected_bins
-    global current_mapelites
-    global base_color
-    
-    def write_archive(bytes_io):
-        with ZipFile(bytes_io, mode="w") as zf:
-            # with open('./assets/thumb.png', 'rb') as f:
-            #     thumbnail_img = f.read()
-            curr_content = _get_elite_content(mapelites=current_mapelites,
-                                              bin_idx=_switch([selected_bins[-1]])[0],
-                                              pop='feasible')
-            thumbnail_img = curr_content.to_image(format="png")
-            zf.writestr('thumb.png', thumbnail_img)
-            elite = get_elite(mapelites=current_mapelites,
-                              bin_idx=_switch([selected_bins[-1]])[0],
-                              pop='feasible')
-            # reset content to add smoothed-out hull
-            elite._content = None
-            current_mapelites.lsystem._set_structure(cs=elite)
-            hullbuilder = HullBuilder(erosion_type=current_mapelites.hull_builder.erosion_type,
-                                      apply_erosion=True,
-                                      apply_smoothing=True)
-            hullbuilder.add_external_hull(elite.content)
-            for block in elite.content._blocks.values():
-                if _is_base_block(block_type=block.block_type):
-                    block.color = base_color
-            zf.writestr('bp.sbc', convert_structure_to_xml(structure=elite.content, name=f'My Spaceship ({rngseed}) (exp{exp_n})'))
-            content_properties = {
-                'string': elite.string,
-                'base_color': base_color.as_dict()
-            }
-            zf.writestr(f'spaceship_{rngseed}_exp{exp_n}', json.dumps(content_properties))
-    
-    if selected_bins:
-        logging.getLogger('webapp').info(f'Your selected spaceship will be downloaded shortly.')
-        return dcc.send_bytes(write_archive, f'MySpaceship_{rngseed}_exp{exp_n}_gen{gen_counter}.zip'), '\n\n'
-    else:
-        return None, '\n\n'
-
-@app.callback(
-    Output("consent-yes", "disabled"),
-    Output("consent-no", "disabled"),
-    Input("consent-yes", "n_clicks"),
-    Input("consent-no", "n_clicks"),
-    prevent_initial_call=True
-)
-def disable_privacy_modal(ny, nn):
-    return True, True
-
-
-@app.callback(Output('step-btn', 'disabled'),
-              Output('download-btn', 'disabled'),
-              Output('popdownload-btn', 'disabled'),
-              Output('rand-step-btn', 'disabled'),
-              Output('selection-clr-btn', 'disabled'),
-              Output('selection-btn', 'disabled'),
-              Output('reset-btn', 'disabled'),
-              Output('subdivide-btn', 'disabled'),
-              Output('download-mapelites-btn', 'disabled'),
-              Output('update-rules-btn', 'disabled'),
-              
-              Output('popupload-data', 'disabled'),
-              
-              Output('population-dropdown', 'disabled'),
-              Output('metric-dropdown', 'disabled'),
-              Output('method-radio', 'options'),
-              Output('b0-dropdown', 'disabled'),
-              Output('b1-dropdown', 'disabled'),
-              Output('lsystem-modules', 'options'),
-              Output('emitter-dropdown', 'disabled'),
-              Output('symmetry-dropdown', 'disabled'),
-              Output('symmetry-radio', 'options'),
-              Output('color-picker', 'disabled'),
-              
-              Output({'type': 'fitness-sldr', 'index': ALL}, 'disabled'),
-              
-              State({'type': 'fitness-sldr', 'index': ALL}, 'disabled'),
-              State('method-radio', 'options'),
-              State('lsystem-modules', 'options'),
-              State('symmetry-radio', 'options'),
-                   
-              Input('interval2', 'n_intervals')
-              )
-def update_btsn_state(fdis, ms, lsysms, symms,
-                      ni):
-    # non-definitive solution, see: https://github.com/plotly/dash-table/issues/925, https://github.com/plotly/dash/issues/1861
-    # long_callback and background callback also do not work (infinite redeployment of webapp)
-    global running_something
-    
-    for o in ms:
-        o['disabled'] = running_something
-    for o in symms:
-        o['disabled'] = running_something
-    for o in lsysms:
-        o['disabled'] = running_something
-    
-    btns = {
-        'step-btn.disabled': running_something or (user_study_mode and gen_counter >= N_GENS_ALLOWED),
-        'download-btn.disabled': running_something,
-        'popdownload-btn.disabled': running_something,
-        'rand-step-btn.disabled': running_something,
-        'selection-clr-btn.disabled': running_something,
-        'selection-btn.disabled': running_something,
-        'reset-btn.disabled': running_something,
-        'subdivide-btn.disabled': running_something,
-        'download-mapelites-btn.disabled': running_something,
-        'update-rules-btn.disabled': running_something,
-        
-        'popupload-data.disabled': running_something,
-        'population-dropdown.disabled': running_something,
-        'metric-dropdown.disabled': running_something,
-        'method-radio.options': ms,
-        'b0-dropdown.disabled': running_something,
-        'b1-dropdown.disabled': running_something,
-        'lsystem-modules.options': lsysms,
-        'emitter-dropdown.disabled': running_something,
-        'symmetry-dropdown.disabled': running_something,
-        'symmetry-radio.options': symms,
-        'color-picker.disabled': running_something,
-        'fitness-sldr.disabled': [running_something] * len(fdis)
-    }
-    
-    return tuple(btns.values())
-
-
-def _switch(ls: List[Tuple[int, int]]) -> List[Tuple[int, int]]:
-    res = []
-    for e in ls:
-        res.append((e[1], e[0]))
-    return res
-
-
-def _format_bins(mapelites: MAPElites,
-                bins_idx_list: List[Tuple[int, int]],
-                str_prefix: str,
-                do_switch: bool = True,
-                filter_out_empty: bool = True) -> Tuple[List[Tuple[int, int]], str]:
-    bins_list: List[MAPBin] = [mapelites.bins[j, i] if do_switch else mapelites.bins[i, j] for (i, j) in bins_idx_list]
-    sel_bins_str = f'{str_prefix}'
-    for b in bins_list:
-        i, j = b.bin_idx
-        if filter_out_empty:
-            if b.non_empty(pop='feasible') or b.non_empty(pop='infeasible'):
-                i, j = (j, i) if do_switch else (i, j)
-                bc1 = np.sum([mbin.bin_size[0] for mbin in mapelites.bins[:i, j]])
-                bc2 = np.sum([mbin.bin_size[1] for mbin in mapelites.bins[i, :j]])
-                sel_bins_str += f' {(i, j)} [{bc1}:{bc2}];'
-            elif b.bin_idx in bins_idx_list:
-                bins_idx_list.remove((i, j))
-        else:
-            bc1 = np.sum([mbin.bin_size[0] for mbin in mapelites.bins[:i, j]])
-            bc2 = np.sum([mbin.bin_size[1] for mbin in mapelites.bins[i, :j]])
-            sel_bins_str += f' {(i, j)} [{bc1}:{bc2}];'
-    return bins_idx_list, sel_bins_str
-
-
-def _build_heatmap(mapelites: MAPElites,
-                   pop_name: str,
-                   metric_name: str,
-                   method_name: str) -> go.Figure:
-    global gen_counter
-    global selected_bins
-    
-    valid_bins = [x.bin_idx for x in mapelites._valid_bins()]
-    metric = hm_callback_props['metric'][metric_name]
-    use_mean = hm_callback_props['method'][method_name]
-    population = hm_callback_props['pop'][pop_name]
-    # build heatmap
-    disp_map = np.zeros(shape=mapelites.bins.shape)
-    labels = np.zeros(shape=(mapelites.bins.shape[0], mapelites.bins.shape[1], 2))
-    text = []
-    x_labels = np.cumsum([0] + mapelites.bin_sizes[0][:-1]) + mapelites.b_descs[0].bounds[0]
-    y_labels = np.cumsum([0] + mapelites.bin_sizes[1][:-1]) + mapelites.b_descs[1].bounds[0]
-    for i in range(mapelites.bins.shape[0]):
-        for j in range(mapelites.bins.shape[1]):
-            v = mapelites.bins[i, j].get_metric(metric=metric['name'],
-                                                use_mean=use_mean,
-                                                population=population)
-            disp_map[i, j] = v
-            s = ''
-            if mapelites.bins[i, j].non_empty(pop='feasible'):
-                if (i, j) in valid_bins:
-                    # s = '☐'
-                    s = '▣' if gen_counter > 0 and mapelites.bins[i, j].new_elite[population] else s
-                    s = '☑' if (j, i) in selected_bins else s                    
-            if j == 0:
-                text.append([s])
-            else:
-                text[-1].append(s)
-            labels[i, j, 0] = x_labels[i]
-            labels[i, j, 1] = y_labels[j]
-    # plot
-    hovertemplate = f'{mapelites.b_descs[0].name}: X<br>{mapelites.b_descs[1].name}: Y<br>{metric_name}: Z<extra></extra>'
-    hovertemplate = hovertemplate.replace('X', '%{customdata[0]}').replace('Y', '%{customdata[1]}').replace('Z', '%{z}')
-    title = 'Spaceship Population'
-    heatmap = go.Figure(
-        data=go.Heatmap(
-            z=disp_map,
-            zmin=0,
-            zmax=hm_callback_props['metric'][metric_name]['zmax'][population],
-            x=np.arange(disp_map.shape[0]),
-            y=np.arange(disp_map.shape[1]),
-            hoverongaps=False,
-            colorscale=hm_callback_props['metric'][metric_name]['colorscale'],
-            text=text,
-            texttemplate='%{text}',
-            textfont={"color": 'rgba(238, 238, 238, 1.)'},
-            colorbar={"title": {"text": "Fitness", "side": "right"}, 'orientation': 'v'},
-            customdata=labels,
-            ))
-    heatmap.update_xaxes(title=dict(text=mapelites.b_descs[0].name))
-    heatmap.update_yaxes(title=dict(text=mapelites.b_descs[1].name))
-    heatmap.update_coloraxes(colorbar_title_text=metric_name)
-    heatmap.update_layout(title={'text': title,
-                                 'y': 0.9,
-                                 'x': 0.5,
-                                 'xanchor': 'center',
-                                 'yanchor': 'top'},
-                          autosize=False,
-                          dragmode='pan',
-                          clickmode='event+select',
-                          paper_bgcolor='rgba(0,0,0,0)',
-                          plot_bgcolor='rgba(0,0,0,0)',
-                          template='plotly_dark')
-    heatmap.update_traces(hovertemplate=hovertemplate)
-    heatmap.update_traces(selector=dict(type='heatmap'))
-    heatmap.update_layout(
-        xaxis={
-            'tickvals': np.arange(disp_map.shape[0]),
-            'ticktext': x_labels
-        },
-        yaxis={
-            'tickvals': np.arange(disp_map.shape[1]),
-            'ticktext': y_labels
-        },
-    )
-    
-    return heatmap
-
-
-def _is_base_block(block_type: str) -> bool:
-    """Check if the block is a base block. Base blocks are non-functional, structural blocks.
-
-    Args:
-        block_type (str): The type of the block.
-
-    Returns:
-        bool: Whether the block is a base block.
-    """
-    return block_type.endswith("Block") or block_type.endswith("Slope") or block_type.endswith("Corner") or block_type.endswith("CornerInv")
-
-
-def _get_elite_content(mapelites: MAPElites,
-                       bin_idx: Optional[Tuple[int, int]],
-                       pop: str) -> go.Scatter3d:
-    if bin_idx is not None:
-        # get elite content
-        elite = get_elite(mapelites=mapelites,
-                          bin_idx=bin_idx,
-                          pop=pop)
-        
-        structure = elite.content
-        content = structure.as_grid_array
-        arr = np.nonzero(content)
-        x, y, z = arr
-        cs = [content[i, j, k] for i, j, k in zip(x, y, z)]
-        ss = [structure._clean_label(list(block_definitions.keys())[v - 1]) for v in cs]
-        
-        custom_colors = []
-        for (i, j, k) in zip(x, y, z):
-            b = structure._blocks[(i * structure.grid_size, j * structure.grid_size, k * structure.grid_size)]
-            if _is_base_block(block_type=b.block_type):
-                custom_colors.append(f'rgb{b.color.as_tuple()}')
-            else:
-                custom_colors.append(block_to_colour.get(structure._clean_label(b.block_type), '#ff0000'))
-        fig = go.Figure()
-        fig.add_scatter3d(x=x,
-                          y=y,
-                          z=z,
-                          mode='markers',
-                          marker=dict(size=4,
-                                      line=dict(width=3,
-                                                color='DarkSlateGrey'),
-                                      color=custom_colors),
-                          showlegend=False
-                          )
-        fig.update_traces(
-            hoverinfo='text',
-            hovertext=ss
-        )
-        ux, uy, uz = np.unique(x), np.unique(y), np.unique(z)
-        ptg = .2
-        show_x = [v for i, v in enumerate(ux) if i % (1 / ptg) == 0]
-        show_y = [v for i, v in enumerate(uy) if i % (1 / ptg) == 0]
-        show_z = [v for i, v in enumerate(uz) if i % (1 / ptg) == 0]
-        fig.update_layout(
-            scene=dict(
-                xaxis_title='',
-                yaxis_title='m',
-                zaxis_title='',
-                xaxis={
-                    # 'tickmode': 'array',
-                    'tickvals': show_x,
-                    'ticktext': [structure.grid_size * i for i in show_x],
-                },
-                yaxis={
-                    # 'tickmode': 'array',
-                    'tickvals': show_y,
-                    'ticktext': [structure.grid_size * i for i in show_y],
-                },
-                zaxis={
-                    # 'tickmode': 'array',
-                    'tickvals': show_z,
-                    'ticktext': [structure.grid_size * i for i in show_z],
-                }
-            )
-        )
-    else:
-        fig = go.Figure()
-        
-        fig.add_scatter3d(x=np.zeros(0, dtype=object),
-                          y=np.zeros(0, dtype=object),
-                          z=np.zeros(0, dtype=object))
-    camera = dict(
-        up=dict(x=0, y=0, z=1),
-        center=dict(x=0, y=0, z=0),
-        eye=dict(x=2, y=2, z=2)
-        )
-    fig.update_layout(scene=dict(aspectmode='data'),
-                      scene_camera=camera,
-                      template='plotly_dark',
-                      paper_bgcolor='rgba(0,0,0,0)',
-                      plot_bgcolor='rgba(0,0,0,0)',
-                      title={
-                          'text': 'Selected Spaceship',
-                          'y': 0.9,
-                          'x': 0.5,
-                          'xanchor': 'center',
-                          'yanchor': 'top'})
-    return fig
-
-
-def _apply_step(mapelites: MAPElites,
-                selected_bins: List[Tuple[int, int]],
-                gen_counter: int,
-                only_human: bool = False,
-                only_emitter: bool = False) -> bool:
-    global step_progress
-    perc_step = 100 / (1 + N_EMITTER_STEPS)
-    
-    valid = True
-    if mapelites.enforce_qnt:
-        valid_bins = [x.bin_idx for x in mapelites._valid_bins()]
-        for bin_idx in selected_bins:
-            valid &= bin_idx in valid_bins
-    if valid:
-        logging.getLogger('webapp').info(msg=f'Started step {gen_counter + 1}...')
-        # reset bins new_elite flags
-        for (_, _), b in np.ndenumerate(mapelites.bins):
-            for p in ['feasible', 'infeasible']:
-                b.new_elite[p] = False
-        step_progress = 0
-        if not only_emitter:
-            mapelites.interactive_step(bin_idxs=selected_bins,
-                                       gen=gen_counter)
-        step_progress += perc_step
-        logging.getLogger('webapp').info(msg=f'Completed step {gen_counter + 1} (created {mapelites.n_new_solutions} solutions); running {N_EMITTER_STEPS} additional emitter steps if available...')
-        mapelites.n_new_solutions = 0
-        with trange(N_EMITTER_STEPS, desc='Emitter steps: ') as iterations:
-            for _ in iterations:
-                if not only_human:
-                    mapelites.emitter_step(gen=gen_counter)
-                step_progress += perc_step
-        logging.getLogger('webapp').info(msg=f'Emitter step(s) completed (created {mapelites.n_new_solutions} solutions).')
-        mapelites.n_new_solutions = 0
-        step_progress = -1
-        return True
-    else:
-        logging.getLogger('webapp').info(msg='Step not applied: invalid bin(s) selected.')
-        return False
-
-
-def __apply_step(**kwargs) -> Dict[str, Any]:
-    global consent_ok
-    global current_mapelites
-    global gdev_mode
-    global gen_counter
-    global n_spaceships_inspected
-    global selected_bins
-    global time_elapsed
-    global user_study_mode
-    
-    cs_properties = kwargs['cs_properties']
-    cs_string = kwargs['cs_string']
-    curr_content = kwargs['curr_content']
-    curr_heatmap = kwargs['curr_heatmap']
-    eoe_modal_show = kwargs['eoe_modal_show']
-    nbs_err_modal_show = kwargs['nbs_err_modal_show']
-    
-    if len(selected_bins) > 0 or kwargs['event_trig'] == 'rand-step-btn':
-        s = time.perf_counter()
-        res = _apply_step(mapelites=current_mapelites,
-                          selected_bins=_switch(selected_bins),
-                          gen_counter=gen_counter,
-                          only_human=kwargs['event_trig'] == 'step-btn' and not user_study_mode and not gdev_mode,
-                          only_emitter=kwargs['event_trig'] == 'rand-step-btn' and not user_study_mode and not gdev_mode)
-        if res:
-            elapsed = time.perf_counter() - s
-            gen_counter += 1
-            # update metrics if user consented to privacy
-            if consent_ok:
-                # n_spaceships_inspected.add(1)
-                time_elapsed.add(elapsed)
-            if len(selected_bins) > 0:
-            # remove preview and properties if last selected bin is now invalid
-                lb = _switch([selected_bins[-1]])[0]
-                if lb not in [b.bin_idx for b in current_mapelites._valid_bins()]:
-                    curr_content = _get_elite_content(mapelites=current_mapelites,
-                                                      bin_idx=None,
-                                                      pop='')
-                    cs_string = ''
-                    cs_properties = get_properties_table()
-                elif current_mapelites.bins[lb].new_elite[hm_callback_props['pop'][kwargs['pop_name']]]:
-                    curr_content = _get_elite_content(mapelites=current_mapelites,
-                                                      bin_idx=lb,
-                                                      pop='feasible' if kwargs['pop_name'] == 'Feasible' else 'infeasible')
-                    elite = get_elite(mapelites=current_mapelites,
-                                      bin_idx=lb,
-                                      pop='feasible' if kwargs['pop_name'] == 'Feasible' else 'infeasible')
-                    cs_string = elite.string
-                    cs_properties = get_properties_table(cs=elite)
-            # prompt user to download content if reached end of generations
-            if user_study_mode and gen_counter == N_GENS_ALLOWED:
-                eoe_modal_show = True
-            # update heatmap
-            curr_heatmap = _build_heatmap(mapelites=current_mapelites,
-                                          pop_name=kwargs['pop_name'],
-                                          metric_name=kwargs['metric_name'],
-                                          method_name=kwargs['method_name'])
-    else:
-        logging.getLogger('webapp').error(msg=f'Step not applied: no bin(s) selected.')
-        nbs_err_modal_show = True
-    
-    return {
-        'content-plot.figure': curr_content,
-        'content-string.value': cs_string,
-        'eoe-modal.is_open': eoe_modal_show,
-        'heatmap-plot.figure': curr_heatmap,
-        'nbs-err-modal.is_open': nbs_err_modal_show,
-        'spaceship-properties.children': cs_properties,
-    }
-
-
-def __reset(**kwargs) -> Dict[str, Any]:
-    global consent_ok
-    global current_mapelites
-    global gen_counter
-    global n_spaceships_inspected
-    global time_elapsed
-    
-    logging.getLogger('webapp').info(msg='Started resetting all bins (this may take a while)...')
-    current_mapelites.reset()
-    current_mapelites.hull_builder.apply_smoothing = False
-    logging.getLogger('webapp').info(msg='Reset completed.')
-    gen_counter = 0
-    if consent_ok:
-        n_spaceships_inspected.reset()
-        time_elapsed.reset()
-
-    return {
-        'heatmap-plot.figure': _build_heatmap(mapelites=current_mapelites,
-                                    pop_name=kwargs['pop_name'],
-                                    metric_name=kwargs['metric_name'],
-                                    method_name=kwargs['method_name'])
-    }
-
-
-def __bc_change(**kwargs) -> Dict[str, Any]:
-    global current_mapelites
-    
-    event_trig = kwargs['event_trig']
-    b0 = kwargs['b0']
-    b1 = kwargs['b1']
-    curr_heatmap = kwargs['curr_heatmap']
-    
-    
-    if event_trig.startswith('bc0') or event_trig.startswith('bc1'):
-        if event_trig.startswith('bc0'):
-            b0 = event_trig.replace('bc0-', '').replace('_', ' / ').replace('-', ' ')
-        else:
-            b1 = event_trig.replace('bc1-', '').replace('_', ' / ').replace('-', ' ')
-        logging.getLogger('webapp').info(msg=f'Updating feature descriptors to ({b0}, {b1})...')
-        b0 = behavior_descriptors[[b.name for b in behavior_descriptors].index(b0)]
-        b1 = behavior_descriptors[[b.name for b in behavior_descriptors].index(b1)]
-        current_mapelites.update_behavior_descriptors((b0, b1))
-        curr_heatmap = _build_heatmap(mapelites=current_mapelites,
-                                        pop_name=kwargs['pop_name'],
-                                        metric_name=kwargs['metric_name'],
-                                        method_name=kwargs['method_name'])
-        logging.getLogger('webapp').info(msg='Feature descriptors update completed.')
-    else:
-        logging.getLogger('webapp').error(msg=f'Could not change BC: passed unrecognized value ({event_trig}).')
-    
-    return {
-        'heatmap-plot.figure': curr_heatmap,
-        }
-
-
-def __subdivide(**kwargs) -> Dict[str, Any]:
-    global current_mapelites
-    global selected_bins
-    
-    curr_heatmap = kwargs['curr_heatmap']
-    
-    bin_idxs = [(x[1], x[0]) for x in selected_bins]
-    for bin_idx in bin_idxs:
-        current_mapelites.subdivide_range(bin_idx=bin_idx)
-    curr_heatmap = _build_heatmap(mapelites=current_mapelites,
-                                    pop_name=kwargs['pop_name'],
-                                    metric_name=kwargs['metric_name'],
-                                    method_name=kwargs['method_name'])
-    logging.getLogger('webapp').info(msg=f'Subdivided bin(s): {selected_bins}.')
-    selected_bins = []
-    
-    return {
-        'heatmap-plot.figure': curr_heatmap,
-        }
-
-
-def __lsystem_modules(**kwargs) -> Dict[str, Any]:
-    global current_mapelites
-    
-    modules = kwargs['modules']
-    
-    all_modules = [x for x in current_mapelites.lsystem.modules]
-    names = [x.name for x in all_modules]
-    for i, module in enumerate(names):
-        if module in modules and not all_modules[i].active:
-            # activate module
-            current_mapelites.toggle_module_mutability(module=module)
-            logging.getLogger('webapp').info(msg=f'Enabled {module}.')
-            break
-        elif module not in modules and all_modules[i].active:
-            # deactivate module
-            current_mapelites.toggle_module_mutability(module=module)
-            logging.getLogger('webapp').info(msg=f'Disabled {module}.')
-            break
-        
-    return {}
-
-
-def __update_rules(**kwargs) -> Dict[str, Any]:
-    global current_mapelites
-    
-    rules = kwargs['rules']
-    
-    new_rules = StochasticRules()
-    for rule in rules.split('\n'):
-        lhs, p, rhs = rule.strip().split(' ')
-        new_rules.add_rule(lhs=lhs,
-                        rhs=rhs,
-                        p=float(p))
-    try:
-        new_rules.validate()
-        current_mapelites.lsystem.hl_solver.parser.rules = new_rules
-        logging.getLogger('webapp').info(msg=f'L-system rules updated.')
-        return True
-    except AssertionError as e:
-        logging.getLogger('webapp').info(msg=f'Failed updating L-system rules ({e}).')
-    
-    return {
-        'hl-rules.value': str(current_mapelites.lsystem.hl_solver.parser.rules)
-    }
-
-
-def __fitness_weights(**kwargs) -> Dict[str, Any]:
-    global current_mapelites
-
-    curr_heatmap = kwargs['curr_heatmap']
-    weights = kwargs['weights']
-    
-    current_mapelites.update_fitness_weights(weights=weights)
-    logging.getLogger('webapp').info(msg='Updated fitness functions weights.')
-    hm_callback_props['metric']['Fitness']['zmax']['feasible'] = sum([x.weight * x.bounds[1] for x in current_mapelites.feasible_fitnesses]) + current_mapelites.nsc
-    
-    curr_heatmap = _build_heatmap(mapelites=current_mapelites,
-                                    pop_name=kwargs['pop_name'],
-                                    metric_name=kwargs['metric_name'],
-                                    method_name=kwargs['method_name'])
-    
-    return {
-        'heatmap-plot.figure': curr_heatmap,
-        }
-
-
-def __update_heatmap(**kwargs) -> Dict[str, Any]:
-    global current_mapelites
-    
-    event_trig = kwargs['event_trig']
-    pop_name = kwargs['pop_name']
-    metric_name = kwargs['metric_name']
-    method_name = kwargs['method_name']
-    
-    if event_trig == 'population-feasible':
-        pop_name = 'Feasible'
-    elif event_trig == 'population-infeasible':
-        pop_name = 'Infeasible'
-    elif event_trig == 'metric-fitness':
-        metric_name = 'Fitness'
-    elif event_trig == 'metric-age':
-        metric_name = 'Age'
-    elif event_trig == 'metric-coverage':
-        metric_name = 'Coverage'
-    curr_heatmap = _build_heatmap(mapelites=current_mapelites,
-                                    pop_name=pop_name,
-                                    metric_name=metric_name,
-                                    method_name=method_name)
-    return {
-        'heatmap-plot.figure': curr_heatmap,
-        }
-    
-    
-def __apply_symmetry(**kwargs) -> Dict[str, Any]:
-    global current_mapelites
-    global selected_bins
-    
-    event_trig = kwargs['event_trig']
-    symm_orientation = kwargs['symm_orientation']
-    
-    logging.getLogger('webapp').info(msg=f'Updating all solutions to enforce symmetry...')
-    if event_trig == 'symmetry-none':
-        symm_axis = 'None'
-    elif event_trig == 'symmetry-x':
-        symm_axis = 'X-axis'
-    elif event_trig == 'symmetry-y':
-        symm_axis = 'Y-axis'
-    elif event_trig == 'symmetry-z':
-        symm_axis = 'Z-axis'
-    current_mapelites.reassign_all_content(sym_axis=symm_axis[0].lower() if symm_axis != "None" else None,
-                                            sym_upper=symm_orientation == 'Upper')
-    curr_content = _get_elite_content(mapelites=current_mapelites,
-                                        bin_idx=None,
-                                        pop=None)
-    logging.getLogger('webapp').info(msg=f'Symmetry enforcement completed.')
-    
-    selected_bins = []
-    
-    return {
-        'content-plot.figure': curr_content,
-        'content-string.value': '',
-        'spaceship-properties.children': get_properties_table(),
-        'symmetry-dropdown.label': symm_axis
-        }
-
-
-def __update_content(**kwargs) -> Dict[str, Any]:
-    global current_mapelites
-    global selected_bins
-    
-    curr_heatmap = kwargs['curr_heatmap']
-    curr_content = kwargs['curr_content']
-    cs_string = kwargs['cs_string']
-    cs_properties = kwargs['cs_properties']
-    
-    i, j = kwargs['clickData']['points'][0]['x'], kwargs['clickData']['points'][0]['y']
-    if current_mapelites.bins[j, i].non_empty(pop='feasible' if kwargs['pop_name'] == 'Feasible' else 'infeasible'):
-        if (j, i) in [b.bin_idx for b in current_mapelites._valid_bins()]:
-            curr_content = _get_elite_content(mapelites=current_mapelites,
-                                            bin_idx=(j, i),
-                                            pop='feasible' if kwargs['pop_name'] == 'Feasible' else 'infeasible')
-            if consent_ok:
-                n_spaceships_inspected.add(1)
-            if not current_mapelites.enforce_qnt and selected_bins != []:
-                if (i, j) not in selected_bins:
-                    selected_bins.append((i, j))
-                else:
-                    selected_bins.remove((i, j))
-            else:
-                selected_bins = [(i, j)]
-            cs_string = ''
-            cs_properties = get_properties_table()
-            if len(selected_bins) > 0:
-                elite = get_elite(mapelites=current_mapelites,
-                                    bin_idx=_switch([selected_bins[-1]])[0],
-                                    pop='feasible' if kwargs['pop_name'] == 'Feasible' else 'infeasible')
-                cs_string = elite.string
-                cs_properties = get_properties_table(cs=elite)
-                curr_heatmap = _build_heatmap(mapelites=current_mapelites,
-                                              pop_name=kwargs['pop_name'],
-                                              metric_name=kwargs['metric_name'],
-                                              method_name=kwargs['method_name'])
-    else:
-        logging.getLogger('webapp').error(msg=f'Empty bin selected ({i}, {j}).')
-    
-    return {
-        'heatmap-plot.figure': curr_heatmap,
-        'content-plot.figure': curr_content,
-        'content-string.value': cs_string,
-        'spaceship-properties.children': cs_properties,
-        }
-
-
-def __selection(**kwargs) -> Dict[str, Any]:
-    global current_mapelites
-    global selected_bins
-    
-    current_mapelites.enforce_qnt = not current_mapelites.enforce_qnt
-    logging.getLogger('webapp').info(msg=f'MAP-Elites single bin selection set to {current_mapelites.enforce_qnt}.')
-    if current_mapelites.enforce_qnt and selected_bins:
-        selected_bins = [selected_bins[-1]]
-    
-    return {}
-
-
-def __clear_selection(**kwargs) -> Dict[str, Any]:
-    global current_mapelites
-    global selected_bins
-    
-    logging.getLogger('webapp').info(msg='Cleared bins selection.')
-    selected_bins = []
-    
-    return {
-        'content-plot.figure':  _get_elite_content(mapelites=current_mapelites,
-                                        bin_idx=None,
-                                        pop=None),
-        'content-string.value': '',
-        'spaceship-properties.children': get_properties_table(),
-        }
-
-
-def __emitter(**kwargs) -> Dict[str, Any]:
-    global current_mapelites
-    global selected_bins
-
-    emitter_name = kwargs['emitter_name']
-    
-    if emitter_name == 'Random':
-        current_mapelites.emitter = RandomEmitter()
-        logging.getLogger('webapp').info(msg=f'Emitter set to {emitter_name}')
-    if emitter_name == 'Greedy':
-        current_mapelites.emitter = GreedyEmitter()
-        logging.getLogger('webapp').info(msg=f'Emitter set to {emitter_name}')
-    elif emitter_name == 'Preference-matrix':
-        current_mapelites.emitter = HumanPrefMatrixEmitter()
-        current_mapelites.emitter._build_pref_matrix(bins=current_mapelites.bins)
-        logging.getLogger('webapp').info(msg=f'Emitter set to {emitter_name}')
-    elif emitter_name == 'Contextual Bandit':
-        current_mapelites.emitter = ContextualBanditEmitter()
-        logging.getLogger('webapp').info(msg=f'Emitter set to {emitter_name}')
-    elif emitter_name == 'Preference Bandit':
-        current_mapelites.emitter = PreferenceBanditEmitter()
-        logging.getLogger('webapp').info(msg=f'Emitter set to {emitter_name}')
-    elif emitter_name == 'None':
-        current_mapelites.emitter = HumanEmitter()
-        logging.getLogger('webapp').info(msg=f'Emitter set to {emitter_name}')
-    else:
-        logging.getLogger('webapp').info(msg=f'Unrecognized emitter type {emitter_name}')
-
-    return {}
-
-
-def __content_download(**kwargs) -> Dict[str, Any]:
-    global current_mapelites
-    global selected_bins
-    global user_study_mode
-    global gen_counter
-    global exp_n
-    global my_emitterslist
-    global consent_ok
-    global time_elapsed
-    global n_spaceships_inspected
-    global rngseed
-
-    cs_string = kwargs['cs_string']
-    cs_properties = kwargs['cs_properties']
-    curr_heatmap = kwargs['curr_heatmap']
-    curr_content = kwargs['curr_content']
-    eous_modal_show = kwargs['eous_modal_show']
-    qs_um_modal_show = kwargs['qs_um_modal_show']
-    nbs_err_modal_show = kwargs['nbs_err_modal_show']
-    rand_step_btn_style = kwargs['rand_step_btn_style']
-    reset_btn_style = kwargs['reset_btn_style']
-    exp_progress_style = kwargs['exp_progress_style']
-    metrics_dl = None
-    
-    if cs_string != '':
-        if user_study_mode and gen_counter == N_GENS_ALLOWED:
-            time.sleep(2)
-            exp_n += 1
-            # check end of user study
-            if exp_n >= len(my_emitterslist):
-                curr_heatmap = go.Figure(
-                    data=go.Heatmap(
-                        z=np.zeros(0, dtype=object),
-                        x=np.zeros(0, dtype=object),
-                        y=np.zeros(0, dtype=object),
-                        hoverongaps=False,
-                        ))
-                selected_bins = []
-                curr_content = _get_elite_content(mapelites=current_mapelites,
-                                                bin_idx=None,
-                                                pop=None)
-                cs_string = ''
-                cs_properties = get_properties_table()
-                if consent_ok:
-                    metrics_dl = dict(content=json.dumps({
-                        'time_elapsed': time_elapsed.get_averages(),
-                        'n_interactions': n_spaceships_inspected.get_averages()
-                        }),
-                                    filename=f'user_metrics_{rngseed}')
-                else:
-                    metrics_dl = None
-                logging.getLogger('webapp').info(f'Reached end of all experiments! Please go back to the questionnaire to continue the evaluation.')
-                eous_modal_show = True
-                qs_um_modal_show = True
-                user_study_mode = False
-                logging.getLogger('webapp').info(msg='Initializing a new population; this may take a while...')
-                current_mapelites.reset()
-                current_mapelites.hull_builder.apply_smoothing = False
-                current_mapelites.emitter = RandomEmitter()
-                rand_step_btn_style, reset_btn_style, exp_progress_style = {}, {}, hidden_style
-                curr_heatmap = _build_heatmap(mapelites=current_mapelites,
-                                                pop_name=kwargs['pop_name'],
-                                            metric_name=kwargs['metric_name'],
-                                            method_name=kwargs['method_name'])
-                selected_bins = []
-                curr_content = _get_elite_content(mapelites=current_mapelites,
-                                                    bin_idx=None,
-                                                    pop=None)
-                logging.getLogger('webapp').info(msg='Initialization completed.')
-            else:
-                logging.getLogger('webapp').info(msg=f'Reached end of experiment {exp_n}! Loading the next experiment...')
-                gen_counter = 0
-                
-                if consent_ok:
-                    logging.getLogger('webapp').info(msg='Loading next population...')
-                    current_mapelites.reset(lcs=[])
-                    current_mapelites.hull_builder.apply_smoothing = False
-                    current_mapelites.load_population(filename=my_emitterslist[exp_n])
-                    logging.getLogger('webapp').info(msg='Next population loaded.')
-                    n_spaceships_inspected.new_generation()
-                    time_elapsed.new_generation()
-                    logging.getLogger('webapp').info(msg='Next experiment loaded. Please fill out the questionnaire before continuing.')
-                else:
-                    logging.getLogger('webapp').info(msg='Initializing a new population; this may take a while...')
-                    current_mapelites.reset()
-                    current_mapelites.hull_builder.apply_smoothing = False
-                    logging.getLogger('webapp').info(msg='Initialization completed.')
-                curr_heatmap = _build_heatmap(mapelites=current_mapelites,
-                                            pop_name=kwargs['pop_name'],
-                                            metric_name=kwargs['metric_name'],
-                                            method_name=kwargs['method_name'])
-                selected_bins = []
-                curr_content = _get_elite_content(mapelites=current_mapelites,
-                                                bin_idx=None,
-                                                pop=None)
-                cs_string = ''
-                cs_properties = get_properties_table()
-    else:
-        nbs_err_modal_show = True
-
-    return {
-        'heatmap-plot.figure': curr_heatmap,
-        'content-plot.figure': curr_content,
-        'content-string.value': cs_string,
-        'spaceship-properties.children': cs_properties,
-        'nbs-err-modal.is_open': nbs_err_modal_show,
-        'eous-modal.is_open': eous_modal_show,
-        'quickstart-usermode-modal.is_open': qs_um_modal_show,
-        'rand-step-btn-div.style': rand_step_btn_style,
-        'reset-btn-div.style': reset_btn_style,
-        'exp-progress-div.style': exp_progress_style,
-        'download-metrics.data': metrics_dl
-    }
-
-
-def __population_download(**kwargs) -> Dict[str, Any]:
-    global current_mapelites
-    global rngseed
-    
-    content_dl = dict(content=json.dumps([b.to_json() for b in current_mapelites.bins.flatten().tolist()]),
-                      filename=f'population_{rngseed}_exp{exp_n}_{current_mapelites.emitter.name}.json')
-
-    return {
-        'download-population.data': content_dl
-    }
-
-
-def __population_upload(**kwargs) -> Dict[str, Any]:
-    global current_mapelites
-    
-    upload_contents = kwargs['upload_contents']
-    
-    _, upload_contents = upload_contents.split(',')
-    upload_contents = base64.b64decode(upload_contents).decode()        
-    all_bins = np.asarray([MAPBin.from_json(x) for x in json.loads(upload_contents)])
-    current_mapelites.reset(lcs=[])
-    all_bins = all_bins.reshape(current_mapelites.bin_qnt)
-    current_mapelites.bins = all_bins
-    current_mapelites.reassign_all_content()
-    logging.getLogger('webapp').info(msg=f'Set population from file successfully.')
-
-    return {
-        'heatmap-plot.figure': _build_heatmap(mapelites=current_mapelites,
-                                pop_name=kwargs['pop_name'],
-                                metric_name=kwargs['metric_name'],
-                                method_name=kwargs['method_name'])
-        }
-
-
-def __consent(**kwargs) -> Dict[str, Any]:
-    global current_mapelites
-    global consent_ok
-    global gen_counter
-    global user_study_mode
-    
-    nclicks_yes = kwargs['nclicks_yes']
-    nclicks_no = kwargs['nclicks_no']
-    qs_modal_show = kwargs['qs_modal_show']
-    qs_um_modal_show = kwargs['qs_um_modal_show']
-    rand_step_btn_style = kwargs['rand_step_btn_style']
-    reset_btn_style = kwargs['reset_btn_style']
-    exp_progress_style = kwargs['exp_progress_style']
-    cm_modal_show = kwargs['cm_modal_show']
-    
-    consent_ok = True if nclicks_yes else False if nclicks_no else None
-    if nclicks_yes:
-        logging.getLogger('webapp').info(msg=f'Thank you for participating in the user study! Please do not refresh the page.')
-        logging.getLogger('webapp').info(msg='Loading population...')
-        current_mapelites.reset(lcs=[])
-        current_mapelites.hull_builder.apply_smoothing = False
-        current_mapelites.load_population(filename=my_emitterslist[exp_n])
-        logging.getLogger('webapp').info(msg='Population loaded.')
-        qs_modal_show = True
-    else:
-        logging.getLogger('webapp').info(msg=f'No user data will be collected during this session. Please do not refresh the page.')
-        logging.getLogger('webapp').info(msg='Initializing population; this may take a while...')
-        current_mapelites.emitter = RandomEmitter()
-        current_mapelites.reset()
-        current_mapelites.hull_builder.apply_smoothing = False
-        logging.getLogger('webapp').info(msg='Initialization completed.')
-        user_study_mode = False
-        qs_um_modal_show = True
-        rand_step_btn_style, reset_btn_style, exp_progress_style = {}, {}, hidden_style
-    cm_modal_show = False
-    gen_counter = 0
-    
-    return {
-        'heatmap-plot.figure': _build_heatmap(mapelites=current_mapelites,
-                                pop_name=kwargs['pop_name'],
-                                metric_name=kwargs['metric_name'],
-                                method_name=kwargs['method_name']),
-        'consent-modal.is_open': cm_modal_show,
-        'quickstart-modal.is_open': qs_modal_show,
-        'quickstart-usermode-modal.is_open': qs_um_modal_show,
-        'rand-step-btn-div.style': rand_step_btn_style,
-        'reset-btn-div.style': reset_btn_style,
-        'exp-progress-div.style': exp_progress_style
-        }
-
-
-def __close_error(**kwargs) -> Dict[str, Any]:
-    return {'nbs-err-modal.is_open': False}
-
-
-def __color(**kwargs) -> Dict[str, Any]:
-    global current_mapelites
-    global base_color
-    
-    color = kwargs['color']
-    curr_content = kwargs['curr_content']
-    
-    r, g, b = color['rgb']['r'], color['rgb']['g'], color['rgb']['b']
-    new_color = Vec.v3f(r, g, b).scale(1 / 256)
-    base_color = new_color
-    for (_, _), b in np.ndenumerate(current_mapelites.bins):
-        for cs in [*b._feasible, *b._infeasible]:
-            cs.base_color = new_color
-            cs.content.set_color(new_color)
-    if selected_bins:
-        curr_content =  _get_elite_content(mapelites=current_mapelites,
-                                           bin_idx=_switch([selected_bins[-1]])[0],
-                                           pop='feasible' if kwargs['pop_name'] == 'Feasible' else 'infeasible')
-    return {
-        'content-plot.figure': curr_content
-    }
-
-
-def __default(**kwargs) -> Dict[str, Any]:
-    global current_mapelites
-    
-    return {
-        'heatmap-plot.figure': _build_heatmap(mapelites=current_mapelites,
-                                pop_name=kwargs['pop_name'],
-                                metric_name=kwargs['metric_name'],
-                                method_name=kwargs['method_name']),
-        'content-plot.figure': _get_elite_content(mapelites=current_mapelites,
-                                        bin_idx=None,
-                                        pop=None)
-        }
-
-
-triggers_map = {
-    'step-btn': __apply_step,
-    'rand-step-btn': __apply_step,
-    'reset-btn': __reset,
-    'bc0-Major-axis_Medium-axis': __bc_change,
-    'bc0-Major-axis_Smallest-axis': __bc_change,
-    'bc0-Average-Proportions': __bc_change,
-    'bc0-Symmetry': __bc_change,
-    'bc1-Major-axis_Medium-axis': __bc_change,
-    'bc1-Major-axis_Smallest-axis': __bc_change,
-    'bc1-Average-Proportions': __bc_change,
-    'bc1-Symmetry': __bc_change,
-    'subdivide-btn': __subdivide,
-    'lsystem-modules': __lsystem_modules,
-    'update-rules-btn': __update_rules,
-    'population-feasible': __update_heatmap,
-    'population-infeasible': __update_heatmap,
-    'metric-fitness': __update_heatmap,
-    'metric-age': __update_heatmap,
-    'metric-coverage': __update_heatmap,
-    'method-radio': __update_heatmap,
-    'symmetry-none': __apply_symmetry,
-    'symmetry-x': __apply_symmetry,
-    'symmetry-y': __apply_symmetry,
-    'symmetry-z': __apply_symmetry,
-    'symmetry-radio': __apply_symmetry,
-    'heatmap-plot': __update_content,
-    'population_dropdown': __update_content,
-    'selection-btn': __selection,
-    'selection-clr-btn': __clear_selection,
-    'emitter-dropdown': __emitter,
-    'download-btn': __content_download,
-    'popdownload-btn': __population_download,
-    'popupload-data': __population_upload,
-    'consent-yes': __consent,
-    'consent-no': __consent,
-    'nbs-err-btn': __close_error,
-    'color-picker': __color,
-    'fitness-sldr': __fitness_weights,
-    None: __default
-}
-
-
-@app.callback(Output('heatmap-plot', 'figure'),
-              Output('content-plot', 'figure'),
-              Output('valid-bins', 'children'),
-              Output('hl-rules', 'value'),
-              Output('selected-bin', 'children'),
-              Output('content-string', 'value'),
-              Output('spaceship-properties', 'children'),
-              Output('step-spinner', 'children'),
-              Output("download-population", "data"),
-              Output("download-metrics", "data"),
-              Output('population-dropdown', 'label'),
-              Output('metric-dropdown', 'label'),
-              Output('b0-dropdown', 'label'),
-              Output('b1-dropdown', 'label'),
-              Output('symmetry-dropdown', 'label'),
-              Output("quickstart-modal", "is_open"),
-              Output("quickstart-usermode-modal", "is_open"),
-              Output("consent-modal", "is_open"),
-              Output("nbs-err-modal", "is_open"),
-              Output("eoe-modal", "is_open"),
-              Output("eous-modal", "is_open"),
-              Output("rand-step-btn-div", "style"),
-              Output("reset-btn-div", "style"),
-              Output("exp-progress-div", "style"),
-              
-              State('heatmap-plot', 'figure'),
-              State('hl-rules', 'value'),
-              State('content-plot', 'figure'),
-              State('content-string', 'value'),
-              State('spaceship-properties', 'children'),
-              State('population-dropdown', 'label'),
-              State('metric-dropdown', 'label'),
-              State('b0-dropdown', 'label'),
-              State('b1-dropdown', 'label'),
-              State('symmetry-dropdown', 'label'),
-              State("quickstart-modal", "is_open"),
-              State("quickstart-usermode-modal", "is_open"),
-              State("consent-modal", "is_open"),
-              State("nbs-err-modal", "is_open"),
-              State("eoe-modal", "is_open"),
-              State("eous-modal", "is_open"),
-              State("rand-step-btn-div", "style"),
-              State("reset-btn-div", "style"),
-              State("exp-progress-div", "style"),
-              
-              Input('population-feasible', 'n_clicks'),
-              Input('population-infeasible', 'n_clicks'),
-              Input('metric-fitness', 'n_clicks'),
-              Input('metric-age', 'n_clicks'),
-              Input('metric-coverage', 'n_clicks'),
-              Input('method-radio', 'value'),
-              Input('step-btn', 'n_clicks'),
-              Input('rand-step-btn', 'n_clicks'),
-              Input('reset-btn', 'n_clicks'),
-              Input('subdivide-btn', 'n_clicks'),
-              Input({'type': 'fitness-sldr', 'index': ALL}, 'value'),
-              Input('bc0-Major-axis_Medium-axis', 'n_clicks'),
-              Input('bc0-Major-axis_Smallest-axis', 'n_clicks'),
-              Input('bc0-Average-Proportions', 'n_clicks'),
-              Input('bc0-Symmetry', 'n_clicks'),
-              Input('bc1-Major-axis_Medium-axis', 'n_clicks'),
-              Input('bc1-Major-axis_Smallest-axis', 'n_clicks'),
-              Input('bc1-Average-Proportions', 'n_clicks'),
-              Input('bc1-Symmetry', 'n_clicks'),
-              Input('lsystem-modules', 'value'),
-              Input('update-rules-btn', 'n_clicks'),
-              Input('heatmap-plot', 'clickData'),
-              Input('selection-btn', 'n_clicks'),
-              Input('selection-clr-btn', 'n_clicks'),
-              Input('emitter-dropdown', 'label'),
-              Input("download-btn", "n_clicks"),
-              Input('popdownload-btn', 'n_clicks'),
-              Input('popupload-data', 'contents'),
-              Input('symmetry-none', 'n_clicks'),
-              Input('symmetry-x', 'n_clicks'),
-              Input('symmetry-y', 'n_clicks'),
-              Input('symmetry-z', 'n_clicks'),
-              Input('symmetry-radio', 'value'),
-              Input("consent-yes", "n_clicks"),
-              Input("consent-no", "n_clicks"),
-              Input("nbs-err-btn", "n_clicks"),
-              Input('color-picker', 'value'),
-              )
-def general_callback(curr_heatmap, rules, curr_content, cs_string, cs_properties, pop_name, metric_name, b0, b1, symm_axis, qs_modal_show, qs_um_modal_show, cm_modal_show, nbs_err_modal_show, eoe_modal_show, eous_modal_show, rand_step_btn_style, reset_btn_style, exp_progress_style,
-                     pop_feas, pop_infeas, metric_fitness, metric_age, metric_coverage, method_name, n_clicks_step, n_clicks_rand_step, n_clicks_reset, n_clicks_sub, weights, b0_mame, b0_mami, b0_avgp, b0_sym, b1_mame, b1_mami, b1_avgp, b1_sym, modules, n_clicks_rules, clickData, selection_btn, clear_btn, emitter_name, n_clicks_cs_download, n_clicks_popdownload, upload_contents, symm_none, symm_x, symm_y, symm_z, symm_orientation, nclicks_yes, nclicks_no, nbs_btn, color):
-    global user_study_mode
-    global current_mapelites
-    global gen_counter
-    global selected_bins
-    global running_something
-    
-    ctx = dash.callback_context
-
-    if not ctx.triggered:
-        event_trig = None
-    else:
-        event_trig = ctx.triggered[0]['prop_id'].split('.')[0]
-
-    if event_trig not in triggers_map:
-        try:
-            import ast
-            event_trig = ast.literal_eval(event_trig)
-            event_trig = event_trig['type']
-        except ValueError:
-            logging.getLogger('webapp').info(msg=f'Unrecognized event trigger: {event_trig}. No operations have been applied!')
-    
-    vars = locals()
-    
-    output = {
-        'heatmap-plot.figure': curr_heatmap,
-        'content-plot.figure': curr_content,
-        'valid-bins.children': '',
-        'hl-rules.value': rules,
-        'selected-bin.children': '',
-        'content-string.value': cs_string,
-        'spaceship-properties.children': cs_properties,
-<<<<<<< HEAD
-        'step-btn.disabled': user_study_mode and gen_counter >= N_GENS_ALLOWED - 1,
-=======
->>>>>>> a24b14f7
-        'step-spinner.children': '',
-        'download-population.data': None,
-        'download-metrics.data': None,
-        'population-dropdown.label': pop_name,
-        'metric-dropdown.label': metric_name,
-        'b0-dropdown.label': b0,
-        'b1-dropdown.label': b1,
-        'symmetry-dropdown.label': symm_axis,
-        'quickstart-modal.is_open': qs_modal_show,
-        'quickstart-usermode-modal.is_open': qs_um_modal_show,
-        'consent-modal.is_open': cm_modal_show,
-        'nbs-err-modal.is_open': nbs_err_modal_show,
-        'eoe-modal.is_open': eoe_modal_show,
-        'eous-modal.is_open': eous_modal_show,
-        'rand-step-btn-div.style': rand_step_btn_style,
-        'reset-btn-div.style': reset_btn_style,
-        'exp-progress-div.style': exp_progress_style
-    }
-    
-    if not running_something:
-        running_something = True
-    
-        u = triggers_map[event_trig](**vars)
-        for k in u.keys():
-            output[k] = u[k]
-
-        selected_bins, selected_bins_str = _format_bins(mapelites=current_mapelites,
-                                                    bins_idx_list=selected_bins,
-                                                    do_switch=True,
-                                                    str_prefix='Selected bin(s):',
-                                                    filter_out_empty=True) 
-        _, valid_bins_str = _format_bins(mapelites=current_mapelites,
-                                        do_switch=False,
-                                        bins_idx_list=_switch([x.bin_idx for x in current_mapelites._valid_bins()]),
-                                        str_prefix='Valid bins are:',
-                                        filter_out_empty=False)
-        
-        output['selected-bin.children'] = selected_bins_str
-        output['valid-bins.children'] = valid_bins_str
-        
-        running_something = False
-        
-    return tuple(output.values())+import base64
+from cProfile import run
+import json
+import logging
+import os
+import random
+from re import A
+import sys
+import time
+import uuid
+from datetime import datetime
+from typing import Any, Dict, List, Optional, Tuple
+from zipfile import ZipFile
+
+if getattr(sys, 'frozen', False) and hasattr(sys, '_MEIPASS'):
+    os.chdir(sys._MEIPASS)
+
+import dash
+import dash_bootstrap_components as dbc
+import dash_daq as daq
+import numpy as np
+import plotly.graph_objects as go
+from dash import ALL, dcc, html
+from dash.dependencies import Input, Output, State
+from dash.exceptions import PreventUpdate
+from pcgsepy.common.api_call import block_definitions
+from pcgsepy.common.jsonifier import json_dumps
+from pcgsepy.common.vecs import Vec
+from pcgsepy.config import (BIN_POP_SIZE, CS_MAX_AGE, N_EMITTER_STEPS,
+                            N_GENS_ALLOWED)
+from pcgsepy.guis.main_webapp.modals_msgs import (end_of_experiment,
+                                                  end_of_userstudy,
+                                                  no_selection_error,
+                                                  privacy_policy_body,
+                                                  privacy_policy_question)
+from pcgsepy.hullbuilder import HullBuilder
+from pcgsepy.lsystem.rules import StochasticRules
+from pcgsepy.lsystem.solution import CandidateSolution
+from pcgsepy.mapelites.behaviors import (BehaviorCharacterization, avg_ma,
+                                         mame, mami, symmetry)
+from pcgsepy.mapelites.bin import MAPBin
+from pcgsepy.mapelites.emitters import (ContextualBanditEmitter, Emitter,
+                                        GreedyEmitter, HumanEmitter,
+                                        HumanPrefMatrixEmitter,
+                                        PreferenceBanditEmitter, RandomEmitter)
+from pcgsepy.mapelites.map import MAPElites, get_elite
+from pcgsepy.xml_conversion import convert_structure_to_xml
+from tqdm import trange
+
+
+class DashLoggerHandler(logging.StreamHandler):
+    def __init__(self):
+        logging.StreamHandler.__init__(self)
+        self.queue = []
+
+    def emit(self, record):
+        t = datetime.now().strftime("%Y-%m-%d %H:%M:%S")
+        msg = self.format(record)
+        self.queue.append(f'[{t}]\t{msg}')
+
+
+logger = logging.getLogger('webapp')
+logger.setLevel(logging.DEBUG)
+dashLoggerHandler = DashLoggerHandler()
+logger.addHandler(dashLoggerHandler)
+
+
+base_color: Vec = Vec.v3f(0.45, 0.45, 0.45)
+block_to_colour = {
+    # colours from https://developer.mozilla.org/en-US/docs/Web/CSS/color_value
+    'LargeBlockArmorCorner': '#778899',
+    'LargeBlockArmorSlope': '#778899',
+    'LargeBlockArmorCornerInv': '#778899',
+    'LargeBlockArmorBlock': '#778899',
+    'LargeBlockGyro': '#2f4f4f',
+    'LargeBlockSmallGenerator': '#ffa07a',
+    'LargeBlockSmallContainer': '#008b8b',
+    'OpenCockpitLarge': '#32cd32',
+    'LargeBlockSmallThrust': '#ff8c00',
+    'SmallLight': '#fffaf0',
+    'Window1x1Slope': '#fffff0',
+    'Window1x1Flat': '#fffff0',
+    'LargeBlockLight_1corner': '#fffaf0'
+}
+consent_ok: Optional[bool] = None
+current_mapelites: Optional[MAPElites] = None
+exp_n: int = 0
+gen_counter: int = 0
+gdev_mode: bool = False
+hidden_style = {'visibility': 'hidden', 'height': '0px', 'display': 'none'}
+hm_callback_props = {}
+my_emitterslist: List[str] = ['mapelites_human.json',
+                              'mapelites_random.json',
+                              'mapelites_greedy.json',
+                              'mapelites_contbandit.json']
+behavior_descriptors = [
+    BehaviorCharacterization(name='Major axis / Medium axis',
+                             func=mame,
+                             bounds=(0, 10)),
+    BehaviorCharacterization(name='Major axis / Smallest axis',
+                             func=mami,
+                             bounds=(0, 20)),
+    BehaviorCharacterization(name='Average Proportions',
+                             func=avg_ma,
+                             bounds=(0, 20)),
+    BehaviorCharacterization(name='Symmetry',
+                             func=symmetry,
+                             bounds=(0, 1))
+]
+rngseed: int = 42
+running_something: bool = False
+selected_bins: List[Tuple[int, int]] = []
+step_progress: int = -1
+use_custom_colors = True
+user_study_mode: bool = True
+
+
+def resource_path(relative_path):
+# get absolute path to resource
+    try:
+        # PyInstaller creates a temp folder and stores path in _MEIPASS
+        base_path = sys._MEIPASS
+    except Exception:
+        base_path = os.path.abspath(".")
+    return os.path.join(base_path, relative_path)
+
+
+class Metric:
+    def __init__(self,
+                 multiple_values: bool = False) -> None:
+        self.current_generation: int = 0
+        self.multiple_values = multiple_values
+        self.history: Dict[int, List[Any]] = {
+            self.current_generation: [] if multiple_values else 0
+        }
+        self.emitter_names: List[str] = [my_emitterslist[exp_n]]
+    
+    def add(self,
+            value: Any):
+        if self.multiple_values:
+            self.history[self.current_generation].append(value)
+        else:
+            self.history[self.current_generation] += value
+    
+    def reset(self):
+        if self.multiple_values:
+            self.history[self.current_generation] = []
+        else:
+            self.history[self.current_generation] = 0
+    
+    def new_generation(self):
+        self.current_generation += 1
+        self.reset()
+        self.emitter_names.append(my_emitterslist[exp_n])
+    
+    def get_averages(self) -> List[Any]:
+        return [np.mean(l) for l in self.history.values()]
+
+
+n_spaceships_inspected = Metric()
+time_elapsed = Metric(multiple_values=True)
+
+
+
+app = dash.Dash(__name__,
+                title='AI Spaceship Generator',
+                external_stylesheets=[dbc.themes.DARKLY],
+                assets_folder=resource_path("assets"),
+                update_title=None)
+
+
+def set_callback_props(mapelites: MAPElites):
+    hm_callback_props['pop'] = {
+        'Feasible': 'feasible',
+        'Infeasible': 'infeasible'
+    }
+    hm_callback_props['metric'] = {
+        'Fitness': {
+            'name': 'fitness',
+            'zmax': {
+                'feasible': sum([x.weight * x.bounds[1] for x in mapelites.feasible_fitnesses]) + mapelites.nsc,
+                'infeasible': 1.
+            },
+            'colorscale': 'Inferno'
+        },
+        'Age':  {
+            'name': 'age',
+            'zmax': {
+                'feasible': CS_MAX_AGE,
+                'infeasible': CS_MAX_AGE
+            },
+            'colorscale': 'Greys'
+        },
+        'Coverage': {
+            'name': 'size',
+            'zmax': {
+                'feasible': BIN_POP_SIZE,
+                'infeasible': BIN_POP_SIZE
+            },
+            'colorscale': 'Hot'
+        }
+    }
+    hm_callback_props['method'] = {
+        'Population': True,
+        'Elite': False
+    }
+
+
+def get_properties_table(cs: Optional[CandidateSolution] = None) -> dbc.Table:
+    size = str(cs.size) if cs else '-' 
+    nblocks = cs.n_blocks if cs else '-'
+    vol = cs.content.total_volume if cs else '-'
+    mass = cs.content.mass if cs else '-'
+    
+    table_header = [
+        html.Thead(html.Tr([html.Th("Property", style={'text-align': 'center'}),
+                            html.Th("Value", style={'text-align': 'center'})]))
+        ]
+    table_body = [html.Tbody([
+        html.Tr([html.Td("Spaceship size"), html.Td(size, style={'text-align': 'center'})]),
+        html.Tr([html.Td("Number of blocks"), html.Td(nblocks, style={'text-align': 'center'})]),
+        html.Tr([html.Td("Occupied volume"), html.Td(f'{vol} m³', style={'text-align': 'center'})]),
+        html.Tr([html.Td("Spaceship mass"), html.Td(f'{mass} Kg', style={'text-align': 'center'})]),
+    ])]
+    
+    return table_header + table_body
+
+
+def _get_emitter() -> Emitter:
+    curr_emitter = my_emitterslist[exp_n].replace('.json', '').split('_')[1]
+    if curr_emitter == 'human':
+        return HumanEmitter()
+    elif curr_emitter == 'random':
+        return RandomEmitter()
+    elif curr_emitter == 'greedy':
+        return GreedyEmitter()
+    elif curr_emitter == 'contbandit':
+        return ContextualBanditEmitter()
+    else:
+        raise ValueError(f'Unexpected emitter type: {curr_emitter} (from "{my_emitterslist[exp_n]}"')
+   
+ 
+def set_app_layout(mapelites: Optional[MAPElites] = None,
+                   dev_mode: bool = True):
+    
+    global current_mapelites
+    global rngseed
+    global consent_ok
+    global gdev_mode
+    global user_study_mode
+    
+    gdev_mode = dev_mode
+    user_study_mode = not gdev_mode
+    consent_ok = False if gdev_mode else None
+    
+    webapp_info_file = './assets/webapp_help_dev.md' if dev_mode else './assets/webapp_info.md'
+    with open(webapp_info_file, 'r', encoding='utf-8') as f:
+        webapp_info_str = f.read()
+        
+    algo_info_file = './assets/algo_info.md'
+    with open(algo_info_file, 'r', encoding='utf-8') as f:
+        algo_info_str = f.read()
+    
+    quickstart_info_file = './assets/quickstart.md'
+    with open(quickstart_info_file, 'r', encoding='utf-8') as f:
+        quickstart_info_str = f.read()
+    
+    quickstart_usermode_info_file = './assets/quickstart_usermode.md'
+    with open(quickstart_usermode_info_file, 'r', encoding='utf-8') as f:
+        quickstart_usermode_info_str = f.read()
+    
+    current_mapelites = mapelites
+    
+    rngseed = uuid.uuid4().int
+    if not gdev_mode:
+        random.seed(rngseed)
+        random.shuffle(my_emitterslist)
+        current_mapelites.emitter = _get_emitter()
+    
+    logging.getLogger('webapp').info(msg=f'Your ID is {rngseed}.')
+    
+    consent_dialog = dbc.Modal([
+            dbc.ModalHeader(dbc.ModalTitle("Privacy Policy"), close_button=False),
+            dbc.ModalBody(children=[dcc.Markdown(privacy_policy_body,
+                                                 link_target="_blank"),
+                                    dcc.Markdown(privacy_policy_question,
+                                                 style={'text-align': 'center'})
+                                    ]),
+            dbc.ModalFooter(children=[
+                dbc.Button("No",
+                           id="consent-no",
+                           color="danger",
+                           className="ms-auto",
+                           n_clicks=0,
+                           style={'width': '49%'}),
+                dbc.Button("Yes",
+                           id="consent-yes",
+                           color="success",
+                           className="ms-auto",
+                           n_clicks=0,
+                           style={'width': '49%'})
+                ])
+            ],
+        id="consent-modal",
+        centered=True,
+        backdrop="static",
+        keyboard=False,
+        is_open=consent_ok is None)
+    
+    webapp_info_modal = dbc.Modal([
+        dbc.ModalHeader(dbc.ModalTitle("Webapp Info"), close_button=True),
+        dbc.ModalBody(dcc.Markdown(webapp_info_str))
+    ],
+                           id='webapp-info-modal',
+                           centered=True,
+                           backdrop='static',
+                           is_open=False,
+                           scrollable=True,
+                           size='lg')
+    
+    algo_info_modal = dbc.Modal([
+        dbc.ModalHeader(dbc.ModalTitle("AI Info"), close_button=True),
+        dbc.ModalBody(dcc.Markdown(algo_info_str,
+                                   mathjax=True))
+    ],
+                           id='algo-info-modal',
+                           centered=True,
+                           backdrop='static',
+                           is_open=False,
+                           scrollable=True,
+                           size='lg')
+    
+    quickstart_modal = dbc.Modal([
+        dbc.ModalHeader(dbc.ModalTitle("Quickstart"), close_button=True),
+        dbc.ModalBody(dcc.Markdown(quickstart_info_str,
+                                   link_target="_blank"))
+    ],
+                           id='quickstart-modal',
+                           centered=True,
+                           backdrop='static',
+                           is_open=False,
+                           scrollable=True,
+                           size='lg')
+    
+    quickstart_usermode_modal = dbc.Modal([
+        dbc.ModalHeader(dbc.ModalTitle("Quickstart"), close_button=True),
+        dbc.ModalBody(dcc.Markdown(quickstart_usermode_info_str,
+                                   link_target="_blank"))
+    ],
+                           id='quickstart-usermode-modal',
+                           centered=True,
+                           backdrop='static',
+                           is_open=False,
+                           scrollable=True,
+                           size='lg')
+
+    no_bins_selected_modal = dbc.Modal(children=[
+        dbc.ModalHeader(dbc.ModalTitle("⚠ Warning ⚠"), close_button=True),
+        dbc.ModalBody(no_selection_error),
+        dbc.ModalFooter(children=[dbc.Button("Ok",
+                                             id="nbs-err-btn",
+                                             color="primary",
+                                             className="ms-auto",
+                                             n_clicks=0)]),
+        ],
+                                       id='nbs-err-modal',
+                                       centered=True,
+                                       backdrop='static',
+                                       is_open=False)
+    
+    end_of_experiment_modal = dbc.Modal([
+        dbc.ModalHeader(dbc.ModalTitle("End of Generation"), close_button=True),
+        dbc.ModalBody(dcc.Markdown(end_of_experiment))
+    ],
+                           id='eoe-modal',
+                           centered=True,
+                           backdrop='static',
+                           is_open=False,
+                           scrollable=True)
+    
+    end_of_userstudy_modal = dbc.Modal([
+        dbc.ModalHeader(dbc.ModalTitle("End of User Study"), close_button=True),
+        dbc.ModalBody(dcc.Markdown(end_of_userstudy))
+    ],
+                           id='eous-modal',
+                           centered=True,
+                           backdrop='static',
+                           is_open=False,
+                           scrollable=True)
+    
+    modals = html.Div(children=[
+        consent_dialog, webapp_info_modal, algo_info_modal, quickstart_modal, quickstart_usermode_modal,
+        no_bins_selected_modal, end_of_experiment_modal, end_of_userstudy_modal
+    ])
+    
+    header = dbc.Row(children=[
+                dbc.Col(html.H1(children='🚀Space Engineers AI Spaceship Generator🚀',
+                                className='title'), width={'size': 8, 'offset': 2}),
+                dbc.Col(children=[dbc.Button('Webapp Info',
+                                             id='webapp-info-btn',
+                                             color='info')],
+                        align='center', width=1),
+                dbc.Col(children=[dbc.Button('AI Info',
+                                             id='ai-info-btn',
+                                             color='info')],
+                        align='center', width=1)
+    ],
+                     className='header')
+    
+    exp_progress = html.Div(
+        children=[
+            dbc.Row(
+                dbc.Col(
+                    dbc.Label('Study Progress',
+                              size='lg',
+                              style=hidden_style if gdev_mode else {}),
+                    width={'size': 12, 'offset': 0},
+                    style={'text-align': 'center'}
+                ),
+                align='center'
+            ),
+            
+            dbc.Row(
+                dbc.Col(children=[
+                    dbc.Label(f'Current Iteration:',
+                              style={'font-size': 'large'}),
+                dbc.Progress(id="gen-progress",
+                             color='success',
+                             striped=False,
+                             animated=False)
+                ],
+                        width={'size': 12, 'offset': 0},
+                        style={'text-align': 'center'},
+                        align='center')
+            ),
+            
+            dbc.Row(
+                dbc.Col(children=[
+                    dbc.Label(f'Spaceships Generation Progress:',
+                              style={'font-size': 'large'}),
+                    dbc.Progress(id="exp-progress",
+                                 color='success',
+                                 striped=False,
+                                 animated=False)
+                ],
+                        width={'size': 12, 'offset': 0},
+                        style={**{'text-align': 'center'}, **hidden_style} if gdev_mode else {'text-align': 'center'},
+                        align='center',
+                        id='exp-progress-div')
+            )
+        ])
+    
+    mapelites_heatmap = html.Div(children=[
+        dcc.Graph(id="heatmap-plot",
+                  figure=go.Figure(data=[]),
+                  config={
+                      'displayModeBar': False,
+                      'displaylogo': False, 
+                      'scrollZoom': True})
+        ])
+    
+    mapelites_controls = html.Div(
+        children=[
+            html.H4(children='Plot Settings',
+                    className='section-title'),
+            dbc.Label('Choose which population to display.'),
+            dbc.DropdownMenu(label='Feasible',
+                            children=[
+                                dbc.DropdownMenuItem('Feasible', id='population-feasible'),
+                                dbc.DropdownMenuItem('Infeasible', id='population-infeasible'),
+                            ],
+                            id='population-dropdown'),
+            html.Br(),
+            dbc.Label('Choose which metric to plot.'),
+            dbc.DropdownMenu(label='Fitness',
+                            children=[
+                                dbc.DropdownMenuItem('Fitness', id='metric-fitness'),
+                                dbc.DropdownMenuItem('Age', id='metric-age'),
+                                dbc.DropdownMenuItem('Coverage', id='metric-coverage'),
+                            ],
+                            id='metric-dropdown'),
+            html.Br(),
+            dbc.Label('Choose whether to compute the metric for the entire bin population or just the elite.'),
+            dbc.RadioItems(id='method-radio',
+                        options=[
+                            {'label': 'Population', 'value': 'Population'},
+                            {'label': 'Elite', 'value': 'Elite'}
+                        ],
+                        value='Population')
+            ],
+        style=hidden_style if not gdev_mode else {})
+    
+    content_plot = html.Div(children=[
+        dcc.Graph(id="content-plot",
+                  figure=go.Figure(data=[]),
+                  config={
+                      'displayModeBar': False,
+                      'displaylogo': False}),
+        ])
+    
+    content_properties = html.Div(
+        children=[
+            dbc.Row(children=[
+                
+                dbc.Col(children=[
+                    html.H4('Spaceship Properties',
+                            className='section-title'),
+                    dbc.Table(children=get_properties_table(),
+                              id='spaceship-properties',
+                              bordered=True,
+                              dark=True,
+                              hover=True,
+                              responsive=True,
+                              striped=True),
+                    html.Div([
+                        html.P(children='Content String: '),
+                        dbc.Textarea(id='content-string',
+                                     value='',
+                                     contentEditable=False,
+                                     disabled=True,
+                                     class_name='content-string-area')
+                        ],
+                             style=hidden_style if not gdev_mode else {})
+                    ],
+                        width={'size': 8, 'offset': 0},
+                        align='center'),
+                
+                dbc.Col(children=[
+                    dbc.Row(
+                        dbc.Col(children=[
+                            dcc.Loading(id='download-spinner',
+                                        children='\n\n',
+                                        fullscreen=False,
+                                        color='#eeeeee',
+                                        type='default')],
+                                width={'size': 4, 'offset': 0},
+                                ),
+                        align='center'),
+                    html.Br(),
+                    html.Br(),
+                    dbc.Row(
+                        dbc.Col(children=[
+                            dbc.Button('Download Content',
+                                       id='download-btn',
+                                       disabled=False),
+                            dcc.Download(id='download-content')],
+                    width={'size': 4, 'offset': 0},
+                    align='center'
+                    ))
+                    ])
+                ])
+        ])
+    
+    experiment_settings = html.Div(
+        children=[
+            html.H4(children='Experiment Settings',
+                    className='section-title'),
+            html.Br(),
+            html.Div(children=[
+                html.P(children='Valid bins are: ',
+                       id='valid-bins'),
+                html.P(children=f'Selected bin(s): {selected_bins}',
+                       id='selected-bin')
+                ]),
+            html.Br(),
+            dbc.InputGroup(children=[
+                dbc.InputGroupText('Feature Descriptors (X, Y):'),
+                dbc.DropdownMenu(label=current_mapelites.b_descs[0].name,
+                             children=[
+                                 dbc.DropdownMenuItem(b.name, id=f"bc0-{b.name.replace(' / ', '_').replace(' ', '-')}")
+                                 for b in behavior_descriptors],
+                             id='b0-dropdown'),
+                dbc.DropdownMenu(label=current_mapelites.b_descs[1].name,
+                             children=[
+                                 dbc.DropdownMenuItem(b.name, id=f"bc1-{b.name.replace(' / ', '_').replace(' ', '-')}")
+                                 for b in behavior_descriptors],
+                             id='b1-dropdown')
+                ],
+                           className="mb-3",
+                           style=hidden_style if not gdev_mode else {}),
+            dbc.InputGroup(children=[
+                dbc.InputGroupText('Toggle L-system Modules:'),
+                dbc.Checklist(id='lsystem-modules',
+                              options=[{'label': x.name, 'value': x.name} for x in current_mapelites.lsystem.modules],
+                              value=[x.name for x in current_mapelites.lsystem.modules if x.active],
+                              inline=True,
+                              switch=True)
+                ],
+                           style=hidden_style if not gdev_mode else {},
+                           className="mb-3"),
+            dbc.InputGroup(children=[
+                dbc.InputGroupText('Fitness Weights:'),
+                html.Div(children=[
+                    html.Div(children=[
+                        dbc.Label(children=f.name,
+                                  style={'font-size': 'large'}),
+                        html.Div(children=[
+                            dcc.Slider(min=0,
+                                       max=1,
+                                       step=0.1,
+                                       value=1,
+                                       marks=None,
+                                       tooltip={"placement": "bottom",
+                                                "always_visible": False},
+                                       id={'type': 'fitness-sldr',
+                                           'index': i})
+                        ],
+                                 )
+                        ]) for i, f in enumerate(current_mapelites.feasible_fitnesses)
+                    ])
+                ],
+                           style={'content-visibility': 'hidden', 'visibility': 'hidden', 'height': '0px'} if not gdev_mode else {},
+                           className="mb-3"),
+            dbc.InputGroup(children=[
+                dbc.InputGroupText('Select Emitter:'),
+                dbc.DropdownMenu(label='Human',
+                             children=[
+                                 dbc.DropdownMenuItem('Human'),
+                                 dbc.DropdownMenuItem('Random'),
+                                 dbc.DropdownMenuItem('Greedy'),
+                                 dbc.DropdownMenuItem('Preference Matrix'),
+                                 dbc.DropdownMenuItem('Preference Bandit'),
+                                 dbc.DropdownMenuItem('Contextual Bandit'),
+                             ],
+                             id='emitter-dropdown')
+                ],
+                           className="mb-3",
+                           style=hidden_style if not gdev_mode else {}),
+            dbc.InputGroup(children=[
+                dbc.InputGroupText('Enforce Symmetry:'),
+                dbc.DropdownMenu(label='None',
+                             children=[
+                                 dbc.DropdownMenuItem('None', id='symmetry-none'),
+                                 dbc.DropdownMenuItem('X-axis', id='symmetry-x'),
+                                 dbc.DropdownMenuItem('Y-axis', id='symmetry-y'),
+                                 dbc.DropdownMenuItem('Z-axis', id='symmetry-z'),
+                             ],
+                             id='symmetry-dropdown',
+                             style=hidden_style if not gdev_mode else {}),
+                dbc.RadioItems(id='symmetry-radio',
+                        options=[
+                            {'label': 'Upper', 'value': 'Upper'},
+                            {'label': 'Lower', 'value': 'Lower'}
+                        ],
+                        value='Upper')
+                ],
+                           style=hidden_style if not gdev_mode else {},
+                           className="mb-3"),
+            dbc.InputGroup(children=[
+                dbc.InputGroupText('Save/Load Population:'),
+                dbc.Button(id='popdownload-btn',
+                           children='Download Current Population'),
+                dcc.Upload(
+                    id='popupload-data',
+                    children='Upload Population',
+                    multiple=False
+                    ),
+                ],
+                           className="mb-3",
+                           style=hidden_style if not gdev_mode else {})
+            ],
+        style=hidden_style if user_study_mode else {})
+    
+    experiment_controls = html.Div(
+        children=[
+            html.H4('Experiment Controls',
+                    className='section-title'),
+            html.Br(),
+            dbc.Row(dbc.Col(children=[
+                dbc.Button(id='step-btn',
+                           children='Evolve From Selected Spaceship',
+                           className='button-fullsize')
+                ],
+                    width={'size': 4, 'offset':4})),
+            html.Br(),
+            dbc.Row(dbc.Col(children=[
+                dbc.Button(id='rand-step-btn',
+                           children='Evolve From Random Spaceship',
+                           className='button-fullsize')
+                ],
+                    id='rand-step-btn-div',
+                    style=hidden_style if user_study_mode or gdev_mode else {},
+                    width={'size': 4, 'offset':4})),
+            html.Br(),
+            dbc.Row(dbc.Col(children=[
+                dbc.Button(id='selection-clr-btn',
+                       children='Clear Selection',
+                           className='button-fullsize')
+                ],
+                    style=hidden_style if not gdev_mode else {},
+                    width={'size': 4, 'offset':4})),
+            html.Br(),
+            dbc.Row(dbc.Col(children=[
+                dbc.Button(id='selection-btn',
+                       children='Toggle Single Bin Selection',
+                           className='button-fullsize')
+                ],
+                    style=hidden_style if not gdev_mode else {},
+                    width={'size': 4, 'offset':4})),
+            html.Br(),
+            dbc.Row(dbc.Col(children=[
+                dbc.Button(id='reset-btn',
+                           children='Reinitialize Population',
+                           className='button-fullsize')
+                ],
+                    id='reset-btn-div',
+                    style=hidden_style if user_study_mode else {},
+                    width={'size': 4, 'offset':4})),
+            html.Br(),
+            dbc.Row(dbc.Col(children=[
+                dbc.Button(id='subdivide-btn',
+                       children='Subdivide Selected Bin(s)',
+                           className='button-fullsize')
+                ],
+                    style=hidden_style if not gdev_mode else {},
+                    width={'size': 4, 'offset':4})),
+            html.Br(),
+            dbc.Row(dbc.Col(children=[
+                dbc.Button(id='download-mapelites-btn',
+                           children='Download MAP-Elites',
+                           className='button-fullsize'),
+                dcc.Download(id='download-mapelites')
+                ],
+                    style=hidden_style if not gdev_mode else {},
+                    width={'size': 4, 'offset':4})),
+        ])
+    
+    rules = html.Div(
+        children=[
+            html.H4(children='High-level Rules',
+                    className='section-title'),
+            dbc.Textarea(id='hl-rules',
+                         value=str(current_mapelites.lsystem.hl_solver.parser.rules),
+                         wrap=False,
+                         className='rules-area'),
+            dbc.Row(
+                dbc.Col(dbc.Button(children='Update High-level Rules',
+                                   id='update-rules-btn'),
+                        width={'size': 4, 'offset':4}),
+                align='center')
+            ],
+        style=hidden_style if not gdev_mode else {})
+    
+    progress = html.Div(
+        children=[
+            html.Br(),
+            dbc.Label('Evolution Progress: ',
+                      style={'font-size': 'large'}),
+            dbc.Progress(id="step-progress",
+                         color='info',
+                         striped=True,
+                         animated=True)
+        ],
+        id='step-progress-div',
+        style={'content-visibility': 'visible' if 0 <= step_progress <= 100 else 'hidden',
+               'display': 'inline-block' if 0 <= step_progress <= 100 else 'none',
+               'width': '100%'})
+    
+    log = html.Div(
+        children=[
+            dcc.Interval(id='interval1',
+                         interval=1 * 1000,
+                         n_intervals=0),
+            html.H4(children='Log',
+                    className='section-title'),
+            dbc.Textarea(id='console-out',
+                         value='',
+                         wrap=False,
+                         contentEditable=False,
+                         disabled=True,
+                         className='log-area'),
+            dcc.Interval(id='interval2',
+                         interval=1 * 100,
+                         n_intervals=0),
+            ])
+    
+    color_picker = html.Div(children=[
+        dbc.Row(
+                dbc.Col(children=[
+                    dbc.Label("Spaceship Color",
+                              style={'font-size': 'large'}),
+                    daq.ColorPicker(id='color-picker',
+                                    value=dict(rgb=dict(r=int(base_color.x * 256),
+                                                        g=int(base_color.y * 256),
+                                                        b=int(base_color.z * 256),
+                                                        a=1)),
+                                    theme={'dark': True,
+                                           'detail': '#080808',
+                                           'primary': '#222222',
+                                           'secondary': '#464d55'})
+                    ],
+                        style={'text-align': 'center'},
+                        width={'size': 12, 'offset': 0}),
+                align='center')
+        ])
+    
+    app.layout = dbc.Container(
+        children=[
+            modals,
+            header,
+            html.Br(),
+            dbc.Row(children=[
+                dbc.Col(mapelites_heatmap, width=3),
+                dbc.Col(dbc.Row(children=[
+                    dcc.Loading(id='step-spinner',
+                                children='',
+                                fullscreen=False,
+                                color='#eeeeee',
+                                type='circle'),
+                    content_plot]), width=6),
+                dbc.Col(color_picker, width=1),
+                dbc.Col(content_properties, width=2)],
+                    align="center"),
+            dbc.Row(children=[
+                dbc.Col(children=[mapelites_controls,
+                                  html.Br(),
+                                  exp_progress,
+                                  html.Br(),
+                                  progress],
+                        width=3),
+                dbc.Col(children=[experiment_controls,
+                                  html.Br(),
+                                  experiment_settings],
+                        width=6),
+                dbc.Col(children=[rules,
+                                  html.Br(),
+                                  log],
+                        width=3)],
+                    align="start"),
+            
+            dcc.Download(id='download-population'),
+            dcc.Download(id='download-metrics'),
+            
+            html.Div(id='hidden-div',
+                     children=[],
+                     style=hidden_style)
+            ],
+        fluid=True)
+
+
+# clientside callback to open the Google Forms questionnaire on a new page
+app.clientside_callback(
+    """
+    function(clicks) {
+        if (clicks) {
+            window.open("https://forms.gle/gsuajDXUNocZvDzn9", "_blank");
+            return 0;
+        }
+    }
+    """,
+    Output("hidden-div", "n_clicks"),  # super hacky but Dash leaves me no choice
+    Input("consent-yes", "n_clicks"),
+    prevent_initial_call=True
+)
+
+
+# clientside callback to autoscroll log textarea
+app.clientside_callback(
+    """
+    function checkTextareaHeight() {
+        var textarea = document.getElementById("console-out");
+        if(textarea.selectionStart == textarea.selectionEnd) {
+            textarea.scrollTop = textarea.scrollHeight;
+        }
+        return "";
+    }
+    """,
+    Output("hidden-div", "title"),  # super hacky but Dash leaves me no choice
+    Input("interval1", "n_intervals"),
+    prevent_initial_call=True
+)
+
+
+@app.callback(
+    Output("webapp-info-modal", "is_open"),
+    Input("webapp-info-btn", "n_clicks"),
+    prevent_initial_call=True
+)
+def show_webapp_info(n):
+    return True
+
+
+@app.callback(
+    Output("algo-info-modal", "is_open"),
+    Input("ai-info-btn", "n_clicks"),
+    prevent_initial_call=True
+)
+def show_algo_info(n):
+    return True
+
+
+@app.callback(Output('console-out', 'value'),
+              Input('interval1', 'n_intervals'),
+              prevent_initial_call=True)
+def update_output(n):
+    return ('\n'.join(dashLoggerHandler.queue))
+
+
+@app.callback(
+    [Output("step-progress", "value"),
+     Output("step-progress", "label"),
+     Output('step-progress-div', 'style')],
+    [Input("interval1", "n_intervals")],
+    prevent_initial_call=True
+)
+def update_progress(n):  
+    return step_progress, f"{np.round(step_progress, 2)}%", {'content-visibility': 'visible' if 0 <= step_progress <= 100 else 'hidden', 
+                                                             'display': 'inline-block' if 0 <= step_progress <= 100 else 'none',
+                                                             'width': '100%'}
+
+
+@app.callback(
+    [Output("gen-progress", "value"),
+     Output("gen-progress", "label")],
+    [Input("interval1", "n_intervals")],
+    prevent_initial_call=True
+)
+def update_gen_progress(n):
+    if user_study_mode:
+        val = np.round(100 * ((gen_counter) / N_GENS_ALLOWED), 2)
+        return val, f"{gen_counter} / {N_GENS_ALLOWED}"
+    else:
+        return 100, f"{gen_counter}"
+
+
+@app.callback(
+    [Output("exp-progress", "value"),
+     Output("exp-progress", "label")],
+    [Input("interval1", "n_intervals")],
+    prevent_initial_call=True
+)
+def update_exp_progress(n):
+    val = np.round(100 * ((1 + exp_n) / len(my_emitterslist)), 2)
+    return val, f"{exp_n + 1} / {len(my_emitterslist)}"
+
+
+@app.callback(
+    Output("download-mapelites", "data"),
+    Input("download-mapelites-btn", "n_clicks"),
+    prevent_initial_call=True,
+)
+def download_mapelites(n_clicks):
+    global current_mapelites
+    global gen_counter
+    
+    t = datetime.now().strftime("%Y%m%d%H%M%S")
+    fname = f'{t}_mapelites_{current_mapelites.emitter.name}_gen{str(gen_counter).zfill(2)}'
+    return dict(content=json_dumps(current_mapelites), filename=f'{fname}.json')
+
+
+@app.callback(
+    Output("download-content", "data"),
+    Output('download-spinner', 'children'),
+    Input("download-btn", "n_clicks"),
+    prevent_initial_call=True,
+)
+def download_content(n):
+    global selected_bins
+    global current_mapelites
+    global base_color
+    
+    def write_archive(bytes_io):
+        with ZipFile(bytes_io, mode="w") as zf:
+            # with open('./assets/thumb.png', 'rb') as f:
+            #     thumbnail_img = f.read()
+            curr_content = _get_elite_content(mapelites=current_mapelites,
+                                              bin_idx=_switch([selected_bins[-1]])[0],
+                                              pop='feasible')
+            thumbnail_img = curr_content.to_image(format="png")
+            zf.writestr('thumb.png', thumbnail_img)
+            elite = get_elite(mapelites=current_mapelites,
+                              bin_idx=_switch([selected_bins[-1]])[0],
+                              pop='feasible')
+            # reset content to add smoothed-out hull
+            elite._content = None
+            current_mapelites.lsystem._set_structure(cs=elite)
+            hullbuilder = HullBuilder(erosion_type=current_mapelites.hull_builder.erosion_type,
+                                      apply_erosion=True,
+                                      apply_smoothing=True)
+            hullbuilder.add_external_hull(elite.content)
+            for block in elite.content._blocks.values():
+                if _is_base_block(block_type=block.block_type):
+                    block.color = base_color
+            zf.writestr('bp.sbc', convert_structure_to_xml(structure=elite.content, name=f'My Spaceship ({rngseed}) (exp{exp_n})'))
+            content_properties = {
+                'string': elite.string,
+                'base_color': base_color.as_dict()
+            }
+            zf.writestr(f'spaceship_{rngseed}_exp{exp_n}', json.dumps(content_properties))
+    
+    if selected_bins:
+        logging.getLogger('webapp').info(f'Your selected spaceship will be downloaded shortly.')
+        return dcc.send_bytes(write_archive, f'MySpaceship_{rngseed}_exp{exp_n}_gen{gen_counter}.zip'), '\n\n'
+    else:
+        return None, '\n\n'
+
+@app.callback(
+    Output("consent-yes", "disabled"),
+    Output("consent-no", "disabled"),
+    Input("consent-yes", "n_clicks"),
+    Input("consent-no", "n_clicks"),
+    prevent_initial_call=True
+)
+def disable_privacy_modal(ny, nn):
+    return True, True
+
+
+@app.callback(Output('step-btn', 'disabled'),
+              Output('download-btn', 'disabled'),
+              Output('popdownload-btn', 'disabled'),
+              Output('rand-step-btn', 'disabled'),
+              Output('selection-clr-btn', 'disabled'),
+              Output('selection-btn', 'disabled'),
+              Output('reset-btn', 'disabled'),
+              Output('subdivide-btn', 'disabled'),
+              Output('download-mapelites-btn', 'disabled'),
+              Output('update-rules-btn', 'disabled'),
+              
+              Output('popupload-data', 'disabled'),
+              
+              Output('population-dropdown', 'disabled'),
+              Output('metric-dropdown', 'disabled'),
+              Output('method-radio', 'options'),
+              Output('b0-dropdown', 'disabled'),
+              Output('b1-dropdown', 'disabled'),
+              Output('lsystem-modules', 'options'),
+              Output('emitter-dropdown', 'disabled'),
+              Output('symmetry-dropdown', 'disabled'),
+              Output('symmetry-radio', 'options'),
+              Output('color-picker', 'disabled'),
+              
+              Output({'type': 'fitness-sldr', 'index': ALL}, 'disabled'),
+              
+              State({'type': 'fitness-sldr', 'index': ALL}, 'disabled'),
+              State('method-radio', 'options'),
+              State('lsystem-modules', 'options'),
+              State('symmetry-radio', 'options'),
+                   
+              Input('interval2', 'n_intervals')
+              )
+def update_btsn_state(fdis, ms, lsysms, symms,
+                      ni):
+    # non-definitive solution, see: https://github.com/plotly/dash-table/issues/925, https://github.com/plotly/dash/issues/1861
+    # long_callback and background callback also do not work (infinite redeployment of webapp)
+    global running_something
+    
+    for o in ms:
+        o['disabled'] = running_something
+    for o in symms:
+        o['disabled'] = running_something
+    for o in lsysms:
+        o['disabled'] = running_something
+    
+    btns = {
+        'step-btn.disabled': running_something or (user_study_mode and gen_counter >= N_GENS_ALLOWED),
+        'download-btn.disabled': running_something,
+        'popdownload-btn.disabled': running_something,
+        'rand-step-btn.disabled': running_something,
+        'selection-clr-btn.disabled': running_something,
+        'selection-btn.disabled': running_something,
+        'reset-btn.disabled': running_something,
+        'subdivide-btn.disabled': running_something,
+        'download-mapelites-btn.disabled': running_something,
+        'update-rules-btn.disabled': running_something,
+        
+        'popupload-data.disabled': running_something,
+        'population-dropdown.disabled': running_something,
+        'metric-dropdown.disabled': running_something,
+        'method-radio.options': ms,
+        'b0-dropdown.disabled': running_something,
+        'b1-dropdown.disabled': running_something,
+        'lsystem-modules.options': lsysms,
+        'emitter-dropdown.disabled': running_something,
+        'symmetry-dropdown.disabled': running_something,
+        'symmetry-radio.options': symms,
+        'color-picker.disabled': running_something,
+        'fitness-sldr.disabled': [running_something] * len(fdis)
+    }
+    
+    return tuple(btns.values())
+
+
+def _switch(ls: List[Tuple[int, int]]) -> List[Tuple[int, int]]:
+    res = []
+    for e in ls:
+        res.append((e[1], e[0]))
+    return res
+
+
+def _format_bins(mapelites: MAPElites,
+                bins_idx_list: List[Tuple[int, int]],
+                str_prefix: str,
+                do_switch: bool = True,
+                filter_out_empty: bool = True) -> Tuple[List[Tuple[int, int]], str]:
+    bins_list: List[MAPBin] = [mapelites.bins[j, i] if do_switch else mapelites.bins[i, j] for (i, j) in bins_idx_list]
+    sel_bins_str = f'{str_prefix}'
+    for b in bins_list:
+        i, j = b.bin_idx
+        if filter_out_empty:
+            if b.non_empty(pop='feasible') or b.non_empty(pop='infeasible'):
+                i, j = (j, i) if do_switch else (i, j)
+                bc1 = np.sum([mbin.bin_size[0] for mbin in mapelites.bins[:i, j]])
+                bc2 = np.sum([mbin.bin_size[1] for mbin in mapelites.bins[i, :j]])
+                sel_bins_str += f' {(i, j)} [{bc1}:{bc2}];'
+            elif b.bin_idx in bins_idx_list:
+                bins_idx_list.remove((i, j))
+        else:
+            bc1 = np.sum([mbin.bin_size[0] for mbin in mapelites.bins[:i, j]])
+            bc2 = np.sum([mbin.bin_size[1] for mbin in mapelites.bins[i, :j]])
+            sel_bins_str += f' {(i, j)} [{bc1}:{bc2}];'
+    return bins_idx_list, sel_bins_str
+
+
+def _build_heatmap(mapelites: MAPElites,
+                   pop_name: str,
+                   metric_name: str,
+                   method_name: str) -> go.Figure:
+    global gen_counter
+    global selected_bins
+    
+    valid_bins = [x.bin_idx for x in mapelites._valid_bins()]
+    metric = hm_callback_props['metric'][metric_name]
+    use_mean = hm_callback_props['method'][method_name]
+    population = hm_callback_props['pop'][pop_name]
+    # build heatmap
+    disp_map = np.zeros(shape=mapelites.bins.shape)
+    labels = np.zeros(shape=(mapelites.bins.shape[0], mapelites.bins.shape[1], 2))
+    text = []
+    x_labels = np.cumsum([0] + mapelites.bin_sizes[0][:-1]) + mapelites.b_descs[0].bounds[0]
+    y_labels = np.cumsum([0] + mapelites.bin_sizes[1][:-1]) + mapelites.b_descs[1].bounds[0]
+    for i in range(mapelites.bins.shape[0]):
+        for j in range(mapelites.bins.shape[1]):
+            v = mapelites.bins[i, j].get_metric(metric=metric['name'],
+                                                use_mean=use_mean,
+                                                population=population)
+            disp_map[i, j] = v
+            s = ''
+            if mapelites.bins[i, j].non_empty(pop='feasible'):
+                if (i, j) in valid_bins:
+                    # s = '☐'
+                    s = '▣' if gen_counter > 0 and mapelites.bins[i, j].new_elite[population] else s
+                    s = '☑' if (j, i) in selected_bins else s                    
+            if j == 0:
+                text.append([s])
+            else:
+                text[-1].append(s)
+            labels[i, j, 0] = x_labels[i]
+            labels[i, j, 1] = y_labels[j]
+    # plot
+    hovertemplate = f'{mapelites.b_descs[0].name}: X<br>{mapelites.b_descs[1].name}: Y<br>{metric_name}: Z<extra></extra>'
+    hovertemplate = hovertemplate.replace('X', '%{customdata[0]}').replace('Y', '%{customdata[1]}').replace('Z', '%{z}')
+    title = 'Spaceship Population'
+    heatmap = go.Figure(
+        data=go.Heatmap(
+            z=disp_map,
+            zmin=0,
+            zmax=hm_callback_props['metric'][metric_name]['zmax'][population],
+            x=np.arange(disp_map.shape[0]),
+            y=np.arange(disp_map.shape[1]),
+            hoverongaps=False,
+            colorscale=hm_callback_props['metric'][metric_name]['colorscale'],
+            text=text,
+            texttemplate='%{text}',
+            textfont={"color": 'rgba(238, 238, 238, 1.)'},
+            colorbar={"title": {"text": "Fitness", "side": "right"}, 'orientation': 'v'},
+            customdata=labels,
+            ))
+    heatmap.update_xaxes(title=dict(text=mapelites.b_descs[0].name))
+    heatmap.update_yaxes(title=dict(text=mapelites.b_descs[1].name))
+    heatmap.update_coloraxes(colorbar_title_text=metric_name)
+    heatmap.update_layout(title={'text': title,
+                                 'y': 0.9,
+                                 'x': 0.5,
+                                 'xanchor': 'center',
+                                 'yanchor': 'top'},
+                          autosize=False,
+                          dragmode='pan',
+                          clickmode='event+select',
+                          paper_bgcolor='rgba(0,0,0,0)',
+                          plot_bgcolor='rgba(0,0,0,0)',
+                          template='plotly_dark')
+    heatmap.update_traces(hovertemplate=hovertemplate)
+    heatmap.update_traces(selector=dict(type='heatmap'))
+    heatmap.update_layout(
+        xaxis={
+            'tickvals': np.arange(disp_map.shape[0]),
+            'ticktext': x_labels
+        },
+        yaxis={
+            'tickvals': np.arange(disp_map.shape[1]),
+            'ticktext': y_labels
+        },
+    )
+    
+    return heatmap
+
+
+def _is_base_block(block_type: str) -> bool:
+    """Check if the block is a base block. Base blocks are non-functional, structural blocks.
+
+    Args:
+        block_type (str): The type of the block.
+
+    Returns:
+        bool: Whether the block is a base block.
+    """
+    return block_type.endswith("Block") or block_type.endswith("Slope") or block_type.endswith("Corner") or block_type.endswith("CornerInv")
+
+
+def _get_elite_content(mapelites: MAPElites,
+                       bin_idx: Optional[Tuple[int, int]],
+                       pop: str) -> go.Scatter3d:
+    if bin_idx is not None:
+        # get elite content
+        elite = get_elite(mapelites=mapelites,
+                          bin_idx=bin_idx,
+                          pop=pop)
+        
+        structure = elite.content
+        content = structure.as_grid_array
+        arr = np.nonzero(content)
+        x, y, z = arr
+        cs = [content[i, j, k] for i, j, k in zip(x, y, z)]
+        ss = [structure._clean_label(list(block_definitions.keys())[v - 1]) for v in cs]
+        
+        custom_colors = []
+        for (i, j, k) in zip(x, y, z):
+            b = structure._blocks[(i * structure.grid_size, j * structure.grid_size, k * structure.grid_size)]
+            if _is_base_block(block_type=b.block_type):
+                custom_colors.append(f'rgb{b.color.as_tuple()}')
+            else:
+                custom_colors.append(block_to_colour.get(structure._clean_label(b.block_type), '#ff0000'))
+        fig = go.Figure()
+        fig.add_scatter3d(x=x,
+                          y=y,
+                          z=z,
+                          mode='markers',
+                          marker=dict(size=4,
+                                      line=dict(width=3,
+                                                color='DarkSlateGrey'),
+                                      color=custom_colors),
+                          showlegend=False
+                          )
+        fig.update_traces(
+            hoverinfo='text',
+            hovertext=ss
+        )
+        ux, uy, uz = np.unique(x), np.unique(y), np.unique(z)
+        ptg = .2
+        show_x = [v for i, v in enumerate(ux) if i % (1 / ptg) == 0]
+        show_y = [v for i, v in enumerate(uy) if i % (1 / ptg) == 0]
+        show_z = [v for i, v in enumerate(uz) if i % (1 / ptg) == 0]
+        fig.update_layout(
+            scene=dict(
+                xaxis_title='',
+                yaxis_title='m',
+                zaxis_title='',
+                xaxis={
+                    # 'tickmode': 'array',
+                    'tickvals': show_x,
+                    'ticktext': [structure.grid_size * i for i in show_x],
+                },
+                yaxis={
+                    # 'tickmode': 'array',
+                    'tickvals': show_y,
+                    'ticktext': [structure.grid_size * i for i in show_y],
+                },
+                zaxis={
+                    # 'tickmode': 'array',
+                    'tickvals': show_z,
+                    'ticktext': [structure.grid_size * i for i in show_z],
+                }
+            )
+        )
+    else:
+        fig = go.Figure()
+        
+        fig.add_scatter3d(x=np.zeros(0, dtype=object),
+                          y=np.zeros(0, dtype=object),
+                          z=np.zeros(0, dtype=object))
+    camera = dict(
+        up=dict(x=0, y=0, z=1),
+        center=dict(x=0, y=0, z=0),
+        eye=dict(x=2, y=2, z=2)
+        )
+    fig.update_layout(scene=dict(aspectmode='data'),
+                      scene_camera=camera,
+                      template='plotly_dark',
+                      paper_bgcolor='rgba(0,0,0,0)',
+                      plot_bgcolor='rgba(0,0,0,0)',
+                      title={
+                          'text': 'Selected Spaceship',
+                          'y': 0.9,
+                          'x': 0.5,
+                          'xanchor': 'center',
+                          'yanchor': 'top'})
+    return fig
+
+
+def _apply_step(mapelites: MAPElites,
+                selected_bins: List[Tuple[int, int]],
+                gen_counter: int,
+                only_human: bool = False,
+                only_emitter: bool = False) -> bool:
+    global step_progress
+    perc_step = 100 / (1 + N_EMITTER_STEPS)
+    
+    valid = True
+    if mapelites.enforce_qnt:
+        valid_bins = [x.bin_idx for x in mapelites._valid_bins()]
+        for bin_idx in selected_bins:
+            valid &= bin_idx in valid_bins
+    if valid:
+        logging.getLogger('webapp').info(msg=f'Started step {gen_counter + 1}...')
+        # reset bins new_elite flags
+        for (_, _), b in np.ndenumerate(mapelites.bins):
+            for p in ['feasible', 'infeasible']:
+                b.new_elite[p] = False
+        step_progress = 0
+        if not only_emitter:
+            mapelites.interactive_step(bin_idxs=selected_bins,
+                                       gen=gen_counter)
+        step_progress += perc_step
+        logging.getLogger('webapp').info(msg=f'Completed step {gen_counter + 1} (created {mapelites.n_new_solutions} solutions); running {N_EMITTER_STEPS} additional emitter steps if available...')
+        mapelites.n_new_solutions = 0
+        with trange(N_EMITTER_STEPS, desc='Emitter steps: ') as iterations:
+            for _ in iterations:
+                if not only_human:
+                    mapelites.emitter_step(gen=gen_counter)
+                step_progress += perc_step
+        logging.getLogger('webapp').info(msg=f'Emitter step(s) completed (created {mapelites.n_new_solutions} solutions).')
+        mapelites.n_new_solutions = 0
+        step_progress = -1
+        return True
+    else:
+        logging.getLogger('webapp').info(msg='Step not applied: invalid bin(s) selected.')
+        return False
+
+
+def __apply_step(**kwargs) -> Dict[str, Any]:
+    global consent_ok
+    global current_mapelites
+    global gdev_mode
+    global gen_counter
+    global n_spaceships_inspected
+    global selected_bins
+    global time_elapsed
+    global user_study_mode
+    
+    cs_properties = kwargs['cs_properties']
+    cs_string = kwargs['cs_string']
+    curr_content = kwargs['curr_content']
+    curr_heatmap = kwargs['curr_heatmap']
+    eoe_modal_show = kwargs['eoe_modal_show']
+    nbs_err_modal_show = kwargs['nbs_err_modal_show']
+    
+    if len(selected_bins) > 0 or kwargs['event_trig'] == 'rand-step-btn':
+        s = time.perf_counter()
+        res = _apply_step(mapelites=current_mapelites,
+                          selected_bins=_switch(selected_bins),
+                          gen_counter=gen_counter,
+                          only_human=kwargs['event_trig'] == 'step-btn' and not user_study_mode and not gdev_mode,
+                          only_emitter=kwargs['event_trig'] == 'rand-step-btn' and not user_study_mode and not gdev_mode)
+        if res:
+            elapsed = time.perf_counter() - s
+            gen_counter += 1
+            # update metrics if user consented to privacy
+            if consent_ok:
+                # n_spaceships_inspected.add(1)
+                time_elapsed.add(elapsed)
+            if len(selected_bins) > 0:
+            # remove preview and properties if last selected bin is now invalid
+                lb = _switch([selected_bins[-1]])[0]
+                if lb not in [b.bin_idx for b in current_mapelites._valid_bins()]:
+                    curr_content = _get_elite_content(mapelites=current_mapelites,
+                                                      bin_idx=None,
+                                                      pop='')
+                    cs_string = ''
+                    cs_properties = get_properties_table()
+                elif current_mapelites.bins[lb].new_elite[hm_callback_props['pop'][kwargs['pop_name']]]:
+                    curr_content = _get_elite_content(mapelites=current_mapelites,
+                                                      bin_idx=lb,
+                                                      pop='feasible' if kwargs['pop_name'] == 'Feasible' else 'infeasible')
+                    elite = get_elite(mapelites=current_mapelites,
+                                      bin_idx=lb,
+                                      pop='feasible' if kwargs['pop_name'] == 'Feasible' else 'infeasible')
+                    cs_string = elite.string
+                    cs_properties = get_properties_table(cs=elite)
+            # prompt user to download content if reached end of generations
+            if user_study_mode and gen_counter == N_GENS_ALLOWED:
+                eoe_modal_show = True
+            # update heatmap
+            curr_heatmap = _build_heatmap(mapelites=current_mapelites,
+                                          pop_name=kwargs['pop_name'],
+                                          metric_name=kwargs['metric_name'],
+                                          method_name=kwargs['method_name'])
+    else:
+        logging.getLogger('webapp').error(msg=f'Step not applied: no bin(s) selected.')
+        nbs_err_modal_show = True
+    
+    return {
+        'content-plot.figure': curr_content,
+        'content-string.value': cs_string,
+        'eoe-modal.is_open': eoe_modal_show,
+        'heatmap-plot.figure': curr_heatmap,
+        'nbs-err-modal.is_open': nbs_err_modal_show,
+        'spaceship-properties.children': cs_properties,
+    }
+
+
+def __reset(**kwargs) -> Dict[str, Any]:
+    global consent_ok
+    global current_mapelites
+    global gen_counter
+    global n_spaceships_inspected
+    global time_elapsed
+    
+    logging.getLogger('webapp').info(msg='Started resetting all bins (this may take a while)...')
+    current_mapelites.reset()
+    current_mapelites.hull_builder.apply_smoothing = False
+    logging.getLogger('webapp').info(msg='Reset completed.')
+    gen_counter = 0
+    if consent_ok:
+        n_spaceships_inspected.reset()
+        time_elapsed.reset()
+
+    return {
+        'heatmap-plot.figure': _build_heatmap(mapelites=current_mapelites,
+                                    pop_name=kwargs['pop_name'],
+                                    metric_name=kwargs['metric_name'],
+                                    method_name=kwargs['method_name'])
+    }
+
+
+def __bc_change(**kwargs) -> Dict[str, Any]:
+    global current_mapelites
+    
+    event_trig = kwargs['event_trig']
+    b0 = kwargs['b0']
+    b1 = kwargs['b1']
+    curr_heatmap = kwargs['curr_heatmap']
+    
+    
+    if event_trig.startswith('bc0') or event_trig.startswith('bc1'):
+        if event_trig.startswith('bc0'):
+            b0 = event_trig.replace('bc0-', '').replace('_', ' / ').replace('-', ' ')
+        else:
+            b1 = event_trig.replace('bc1-', '').replace('_', ' / ').replace('-', ' ')
+        logging.getLogger('webapp').info(msg=f'Updating feature descriptors to ({b0}, {b1})...')
+        b0 = behavior_descriptors[[b.name for b in behavior_descriptors].index(b0)]
+        b1 = behavior_descriptors[[b.name for b in behavior_descriptors].index(b1)]
+        current_mapelites.update_behavior_descriptors((b0, b1))
+        curr_heatmap = _build_heatmap(mapelites=current_mapelites,
+                                        pop_name=kwargs['pop_name'],
+                                        metric_name=kwargs['metric_name'],
+                                        method_name=kwargs['method_name'])
+        logging.getLogger('webapp').info(msg='Feature descriptors update completed.')
+    else:
+        logging.getLogger('webapp').error(msg=f'Could not change BC: passed unrecognized value ({event_trig}).')
+    
+    return {
+        'heatmap-plot.figure': curr_heatmap,
+        }
+
+
+def __subdivide(**kwargs) -> Dict[str, Any]:
+    global current_mapelites
+    global selected_bins
+    
+    curr_heatmap = kwargs['curr_heatmap']
+    
+    bin_idxs = [(x[1], x[0]) for x in selected_bins]
+    for bin_idx in bin_idxs:
+        current_mapelites.subdivide_range(bin_idx=bin_idx)
+    curr_heatmap = _build_heatmap(mapelites=current_mapelites,
+                                    pop_name=kwargs['pop_name'],
+                                    metric_name=kwargs['metric_name'],
+                                    method_name=kwargs['method_name'])
+    logging.getLogger('webapp').info(msg=f'Subdivided bin(s): {selected_bins}.')
+    selected_bins = []
+    
+    return {
+        'heatmap-plot.figure': curr_heatmap,
+        }
+
+
+def __lsystem_modules(**kwargs) -> Dict[str, Any]:
+    global current_mapelites
+    
+    modules = kwargs['modules']
+    
+    all_modules = [x for x in current_mapelites.lsystem.modules]
+    names = [x.name for x in all_modules]
+    for i, module in enumerate(names):
+        if module in modules and not all_modules[i].active:
+            # activate module
+            current_mapelites.toggle_module_mutability(module=module)
+            logging.getLogger('webapp').info(msg=f'Enabled {module}.')
+            break
+        elif module not in modules and all_modules[i].active:
+            # deactivate module
+            current_mapelites.toggle_module_mutability(module=module)
+            logging.getLogger('webapp').info(msg=f'Disabled {module}.')
+            break
+        
+    return {}
+
+
+def __update_rules(**kwargs) -> Dict[str, Any]:
+    global current_mapelites
+    
+    rules = kwargs['rules']
+    
+    new_rules = StochasticRules()
+    for rule in rules.split('\n'):
+        lhs, p, rhs = rule.strip().split(' ')
+        new_rules.add_rule(lhs=lhs,
+                        rhs=rhs,
+                        p=float(p))
+    try:
+        new_rules.validate()
+        current_mapelites.lsystem.hl_solver.parser.rules = new_rules
+        logging.getLogger('webapp').info(msg=f'L-system rules updated.')
+        return True
+    except AssertionError as e:
+        logging.getLogger('webapp').info(msg=f'Failed updating L-system rules ({e}).')
+    
+    return {
+        'hl-rules.value': str(current_mapelites.lsystem.hl_solver.parser.rules)
+    }
+
+
+def __fitness_weights(**kwargs) -> Dict[str, Any]:
+    global current_mapelites
+
+    curr_heatmap = kwargs['curr_heatmap']
+    weights = kwargs['weights']
+    
+    current_mapelites.update_fitness_weights(weights=weights)
+    logging.getLogger('webapp').info(msg='Updated fitness functions weights.')
+    hm_callback_props['metric']['Fitness']['zmax']['feasible'] = sum([x.weight * x.bounds[1] for x in current_mapelites.feasible_fitnesses]) + current_mapelites.nsc
+    
+    curr_heatmap = _build_heatmap(mapelites=current_mapelites,
+                                    pop_name=kwargs['pop_name'],
+                                    metric_name=kwargs['metric_name'],
+                                    method_name=kwargs['method_name'])
+    
+    return {
+        'heatmap-plot.figure': curr_heatmap,
+        }
+
+
+def __update_heatmap(**kwargs) -> Dict[str, Any]:
+    global current_mapelites
+    
+    event_trig = kwargs['event_trig']
+    pop_name = kwargs['pop_name']
+    metric_name = kwargs['metric_name']
+    method_name = kwargs['method_name']
+    
+    if event_trig == 'population-feasible':
+        pop_name = 'Feasible'
+    elif event_trig == 'population-infeasible':
+        pop_name = 'Infeasible'
+    elif event_trig == 'metric-fitness':
+        metric_name = 'Fitness'
+    elif event_trig == 'metric-age':
+        metric_name = 'Age'
+    elif event_trig == 'metric-coverage':
+        metric_name = 'Coverage'
+    curr_heatmap = _build_heatmap(mapelites=current_mapelites,
+                                    pop_name=pop_name,
+                                    metric_name=metric_name,
+                                    method_name=method_name)
+    return {
+        'heatmap-plot.figure': curr_heatmap,
+        }
+    
+    
+def __apply_symmetry(**kwargs) -> Dict[str, Any]:
+    global current_mapelites
+    global selected_bins
+    
+    event_trig = kwargs['event_trig']
+    symm_orientation = kwargs['symm_orientation']
+    
+    logging.getLogger('webapp').info(msg=f'Updating all solutions to enforce symmetry...')
+    if event_trig == 'symmetry-none':
+        symm_axis = 'None'
+    elif event_trig == 'symmetry-x':
+        symm_axis = 'X-axis'
+    elif event_trig == 'symmetry-y':
+        symm_axis = 'Y-axis'
+    elif event_trig == 'symmetry-z':
+        symm_axis = 'Z-axis'
+    current_mapelites.reassign_all_content(sym_axis=symm_axis[0].lower() if symm_axis != "None" else None,
+                                            sym_upper=symm_orientation == 'Upper')
+    curr_content = _get_elite_content(mapelites=current_mapelites,
+                                        bin_idx=None,
+                                        pop=None)
+    logging.getLogger('webapp').info(msg=f'Symmetry enforcement completed.')
+    
+    selected_bins = []
+    
+    return {
+        'content-plot.figure': curr_content,
+        'content-string.value': '',
+        'spaceship-properties.children': get_properties_table(),
+        'symmetry-dropdown.label': symm_axis
+        }
+
+
+def __update_content(**kwargs) -> Dict[str, Any]:
+    global current_mapelites
+    global selected_bins
+    
+    curr_heatmap = kwargs['curr_heatmap']
+    curr_content = kwargs['curr_content']
+    cs_string = kwargs['cs_string']
+    cs_properties = kwargs['cs_properties']
+    
+    i, j = kwargs['clickData']['points'][0]['x'], kwargs['clickData']['points'][0]['y']
+    if current_mapelites.bins[j, i].non_empty(pop='feasible' if kwargs['pop_name'] == 'Feasible' else 'infeasible'):
+        if (j, i) in [b.bin_idx for b in current_mapelites._valid_bins()]:
+            curr_content = _get_elite_content(mapelites=current_mapelites,
+                                            bin_idx=(j, i),
+                                            pop='feasible' if kwargs['pop_name'] == 'Feasible' else 'infeasible')
+            if consent_ok:
+                n_spaceships_inspected.add(1)
+            if not current_mapelites.enforce_qnt and selected_bins != []:
+                if (i, j) not in selected_bins:
+                    selected_bins.append((i, j))
+                else:
+                    selected_bins.remove((i, j))
+            else:
+                selected_bins = [(i, j)]
+            cs_string = ''
+            cs_properties = get_properties_table()
+            if len(selected_bins) > 0:
+                elite = get_elite(mapelites=current_mapelites,
+                                    bin_idx=_switch([selected_bins[-1]])[0],
+                                    pop='feasible' if kwargs['pop_name'] == 'Feasible' else 'infeasible')
+                cs_string = elite.string
+                cs_properties = get_properties_table(cs=elite)
+                curr_heatmap = _build_heatmap(mapelites=current_mapelites,
+                                              pop_name=kwargs['pop_name'],
+                                              metric_name=kwargs['metric_name'],
+                                              method_name=kwargs['method_name'])
+    else:
+        logging.getLogger('webapp').error(msg=f'Empty bin selected ({i}, {j}).')
+    
+    return {
+        'heatmap-plot.figure': curr_heatmap,
+        'content-plot.figure': curr_content,
+        'content-string.value': cs_string,
+        'spaceship-properties.children': cs_properties,
+        }
+
+
+def __selection(**kwargs) -> Dict[str, Any]:
+    global current_mapelites
+    global selected_bins
+    
+    current_mapelites.enforce_qnt = not current_mapelites.enforce_qnt
+    logging.getLogger('webapp').info(msg=f'MAP-Elites single bin selection set to {current_mapelites.enforce_qnt}.')
+    if current_mapelites.enforce_qnt and selected_bins:
+        selected_bins = [selected_bins[-1]]
+    
+    return {}
+
+
+def __clear_selection(**kwargs) -> Dict[str, Any]:
+    global current_mapelites
+    global selected_bins
+    
+    logging.getLogger('webapp').info(msg='Cleared bins selection.')
+    selected_bins = []
+    
+    return {
+        'content-plot.figure':  _get_elite_content(mapelites=current_mapelites,
+                                        bin_idx=None,
+                                        pop=None),
+        'content-string.value': '',
+        'spaceship-properties.children': get_properties_table(),
+        }
+
+
+def __emitter(**kwargs) -> Dict[str, Any]:
+    global current_mapelites
+    global selected_bins
+
+    emitter_name = kwargs['emitter_name']
+    
+    if emitter_name == 'Random':
+        current_mapelites.emitter = RandomEmitter()
+        logging.getLogger('webapp').info(msg=f'Emitter set to {emitter_name}')
+    if emitter_name == 'Greedy':
+        current_mapelites.emitter = GreedyEmitter()
+        logging.getLogger('webapp').info(msg=f'Emitter set to {emitter_name}')
+    elif emitter_name == 'Preference-matrix':
+        current_mapelites.emitter = HumanPrefMatrixEmitter()
+        current_mapelites.emitter._build_pref_matrix(bins=current_mapelites.bins)
+        logging.getLogger('webapp').info(msg=f'Emitter set to {emitter_name}')
+    elif emitter_name == 'Contextual Bandit':
+        current_mapelites.emitter = ContextualBanditEmitter()
+        logging.getLogger('webapp').info(msg=f'Emitter set to {emitter_name}')
+    elif emitter_name == 'Preference Bandit':
+        current_mapelites.emitter = PreferenceBanditEmitter()
+        logging.getLogger('webapp').info(msg=f'Emitter set to {emitter_name}')
+    elif emitter_name == 'None':
+        current_mapelites.emitter = HumanEmitter()
+        logging.getLogger('webapp').info(msg=f'Emitter set to {emitter_name}')
+    else:
+        logging.getLogger('webapp').info(msg=f'Unrecognized emitter type {emitter_name}')
+
+    return {}
+
+
+def __content_download(**kwargs) -> Dict[str, Any]:
+    global current_mapelites
+    global selected_bins
+    global user_study_mode
+    global gen_counter
+    global exp_n
+    global my_emitterslist
+    global consent_ok
+    global time_elapsed
+    global n_spaceships_inspected
+    global rngseed
+
+    cs_string = kwargs['cs_string']
+    cs_properties = kwargs['cs_properties']
+    curr_heatmap = kwargs['curr_heatmap']
+    curr_content = kwargs['curr_content']
+    eous_modal_show = kwargs['eous_modal_show']
+    qs_um_modal_show = kwargs['qs_um_modal_show']
+    nbs_err_modal_show = kwargs['nbs_err_modal_show']
+    rand_step_btn_style = kwargs['rand_step_btn_style']
+    reset_btn_style = kwargs['reset_btn_style']
+    exp_progress_style = kwargs['exp_progress_style']
+    metrics_dl = None
+    
+    if cs_string != '':
+        if user_study_mode and gen_counter == N_GENS_ALLOWED:
+            time.sleep(2)
+            exp_n += 1
+            # check end of user study
+            if exp_n >= len(my_emitterslist):
+                curr_heatmap = go.Figure(
+                    data=go.Heatmap(
+                        z=np.zeros(0, dtype=object),
+                        x=np.zeros(0, dtype=object),
+                        y=np.zeros(0, dtype=object),
+                        hoverongaps=False,
+                        ))
+                selected_bins = []
+                curr_content = _get_elite_content(mapelites=current_mapelites,
+                                                bin_idx=None,
+                                                pop=None)
+                cs_string = ''
+                cs_properties = get_properties_table()
+                if consent_ok:
+                    metrics_dl = dict(content=json.dumps({
+                        'time_elapsed': time_elapsed.get_averages(),
+                        'n_interactions': n_spaceships_inspected.get_averages()
+                        }),
+                                    filename=f'user_metrics_{rngseed}')
+                else:
+                    metrics_dl = None
+                logging.getLogger('webapp').info(f'Reached end of all experiments! Please go back to the questionnaire to continue the evaluation.')
+                eous_modal_show = True
+                qs_um_modal_show = True
+                user_study_mode = False
+                logging.getLogger('webapp').info(msg='Initializing a new population; this may take a while...')
+                current_mapelites.reset()
+                current_mapelites.hull_builder.apply_smoothing = False
+                current_mapelites.emitter = RandomEmitter()
+                rand_step_btn_style, reset_btn_style, exp_progress_style = {}, {}, hidden_style
+                curr_heatmap = _build_heatmap(mapelites=current_mapelites,
+                                                pop_name=kwargs['pop_name'],
+                                            metric_name=kwargs['metric_name'],
+                                            method_name=kwargs['method_name'])
+                selected_bins = []
+                curr_content = _get_elite_content(mapelites=current_mapelites,
+                                                    bin_idx=None,
+                                                    pop=None)
+                logging.getLogger('webapp').info(msg='Initialization completed.')
+            else:
+                logging.getLogger('webapp').info(msg=f'Reached end of experiment {exp_n}! Loading the next experiment...')
+                gen_counter = 0
+                
+                if consent_ok:
+                    logging.getLogger('webapp').info(msg='Loading next population...')
+                    current_mapelites.reset(lcs=[])
+                    current_mapelites.hull_builder.apply_smoothing = False
+                    current_mapelites.load_population(filename=my_emitterslist[exp_n])
+                    logging.getLogger('webapp').info(msg='Next population loaded.')
+                    n_spaceships_inspected.new_generation()
+                    time_elapsed.new_generation()
+                    logging.getLogger('webapp').info(msg='Next experiment loaded. Please fill out the questionnaire before continuing.')
+                else:
+                    logging.getLogger('webapp').info(msg='Initializing a new population; this may take a while...')
+                    current_mapelites.reset()
+                    current_mapelites.hull_builder.apply_smoothing = False
+                    logging.getLogger('webapp').info(msg='Initialization completed.')
+                curr_heatmap = _build_heatmap(mapelites=current_mapelites,
+                                            pop_name=kwargs['pop_name'],
+                                            metric_name=kwargs['metric_name'],
+                                            method_name=kwargs['method_name'])
+                selected_bins = []
+                curr_content = _get_elite_content(mapelites=current_mapelites,
+                                                bin_idx=None,
+                                                pop=None)
+                cs_string = ''
+                cs_properties = get_properties_table()
+    else:
+        nbs_err_modal_show = True
+
+    return {
+        'heatmap-plot.figure': curr_heatmap,
+        'content-plot.figure': curr_content,
+        'content-string.value': cs_string,
+        'spaceship-properties.children': cs_properties,
+        'nbs-err-modal.is_open': nbs_err_modal_show,
+        'eous-modal.is_open': eous_modal_show,
+        'quickstart-usermode-modal.is_open': qs_um_modal_show,
+        'rand-step-btn-div.style': rand_step_btn_style,
+        'reset-btn-div.style': reset_btn_style,
+        'exp-progress-div.style': exp_progress_style,
+        'download-metrics.data': metrics_dl
+    }
+
+
+def __population_download(**kwargs) -> Dict[str, Any]:
+    global current_mapelites
+    global rngseed
+    
+    content_dl = dict(content=json.dumps([b.to_json() for b in current_mapelites.bins.flatten().tolist()]),
+                      filename=f'population_{rngseed}_exp{exp_n}_{current_mapelites.emitter.name}.json')
+
+    return {
+        'download-population.data': content_dl
+    }
+
+
+def __population_upload(**kwargs) -> Dict[str, Any]:
+    global current_mapelites
+    
+    upload_contents = kwargs['upload_contents']
+    
+    _, upload_contents = upload_contents.split(',')
+    upload_contents = base64.b64decode(upload_contents).decode()        
+    all_bins = np.asarray([MAPBin.from_json(x) for x in json.loads(upload_contents)])
+    current_mapelites.reset(lcs=[])
+    all_bins = all_bins.reshape(current_mapelites.bin_qnt)
+    current_mapelites.bins = all_bins
+    current_mapelites.reassign_all_content()
+    logging.getLogger('webapp').info(msg=f'Set population from file successfully.')
+
+    return {
+        'heatmap-plot.figure': _build_heatmap(mapelites=current_mapelites,
+                                pop_name=kwargs['pop_name'],
+                                metric_name=kwargs['metric_name'],
+                                method_name=kwargs['method_name'])
+        }
+
+
+def __consent(**kwargs) -> Dict[str, Any]:
+    global current_mapelites
+    global consent_ok
+    global gen_counter
+    global user_study_mode
+    
+    nclicks_yes = kwargs['nclicks_yes']
+    nclicks_no = kwargs['nclicks_no']
+    qs_modal_show = kwargs['qs_modal_show']
+    qs_um_modal_show = kwargs['qs_um_modal_show']
+    rand_step_btn_style = kwargs['rand_step_btn_style']
+    reset_btn_style = kwargs['reset_btn_style']
+    exp_progress_style = kwargs['exp_progress_style']
+    cm_modal_show = kwargs['cm_modal_show']
+    
+    consent_ok = True if nclicks_yes else False if nclicks_no else None
+    if nclicks_yes:
+        logging.getLogger('webapp').info(msg=f'Thank you for participating in the user study! Please do not refresh the page.')
+        logging.getLogger('webapp').info(msg='Loading population...')
+        current_mapelites.reset(lcs=[])
+        current_mapelites.hull_builder.apply_smoothing = False
+        current_mapelites.load_population(filename=my_emitterslist[exp_n])
+        logging.getLogger('webapp').info(msg='Population loaded.')
+        qs_modal_show = True
+    else:
+        logging.getLogger('webapp').info(msg=f'No user data will be collected during this session. Please do not refresh the page.')
+        logging.getLogger('webapp').info(msg='Initializing population; this may take a while...')
+        current_mapelites.emitter = RandomEmitter()
+        current_mapelites.reset()
+        current_mapelites.hull_builder.apply_smoothing = False
+        logging.getLogger('webapp').info(msg='Initialization completed.')
+        user_study_mode = False
+        qs_um_modal_show = True
+        rand_step_btn_style, reset_btn_style, exp_progress_style = {}, {}, hidden_style
+    cm_modal_show = False
+    gen_counter = 0
+    
+    return {
+        'heatmap-plot.figure': _build_heatmap(mapelites=current_mapelites,
+                                pop_name=kwargs['pop_name'],
+                                metric_name=kwargs['metric_name'],
+                                method_name=kwargs['method_name']),
+        'consent-modal.is_open': cm_modal_show,
+        'quickstart-modal.is_open': qs_modal_show,
+        'quickstart-usermode-modal.is_open': qs_um_modal_show,
+        'rand-step-btn-div.style': rand_step_btn_style,
+        'reset-btn-div.style': reset_btn_style,
+        'exp-progress-div.style': exp_progress_style
+        }
+
+
+def __close_error(**kwargs) -> Dict[str, Any]:
+    return {'nbs-err-modal.is_open': False}
+
+
+def __color(**kwargs) -> Dict[str, Any]:
+    global current_mapelites
+    global base_color
+    
+    color = kwargs['color']
+    curr_content = kwargs['curr_content']
+    
+    r, g, b = color['rgb']['r'], color['rgb']['g'], color['rgb']['b']
+    new_color = Vec.v3f(r, g, b).scale(1 / 256)
+    base_color = new_color
+    for (_, _), b in np.ndenumerate(current_mapelites.bins):
+        for cs in [*b._feasible, *b._infeasible]:
+            cs.base_color = new_color
+            cs.content.set_color(new_color)
+    if selected_bins:
+        curr_content =  _get_elite_content(mapelites=current_mapelites,
+                                           bin_idx=_switch([selected_bins[-1]])[0],
+                                           pop='feasible' if kwargs['pop_name'] == 'Feasible' else 'infeasible')
+    return {
+        'content-plot.figure': curr_content
+    }
+
+
+def __default(**kwargs) -> Dict[str, Any]:
+    global current_mapelites
+    
+    return {
+        'heatmap-plot.figure': _build_heatmap(mapelites=current_mapelites,
+                                pop_name=kwargs['pop_name'],
+                                metric_name=kwargs['metric_name'],
+                                method_name=kwargs['method_name']),
+        'content-plot.figure': _get_elite_content(mapelites=current_mapelites,
+                                        bin_idx=None,
+                                        pop=None)
+        }
+
+
+triggers_map = {
+    'step-btn': __apply_step,
+    'rand-step-btn': __apply_step,
+    'reset-btn': __reset,
+    'bc0-Major-axis_Medium-axis': __bc_change,
+    'bc0-Major-axis_Smallest-axis': __bc_change,
+    'bc0-Average-Proportions': __bc_change,
+    'bc0-Symmetry': __bc_change,
+    'bc1-Major-axis_Medium-axis': __bc_change,
+    'bc1-Major-axis_Smallest-axis': __bc_change,
+    'bc1-Average-Proportions': __bc_change,
+    'bc1-Symmetry': __bc_change,
+    'subdivide-btn': __subdivide,
+    'lsystem-modules': __lsystem_modules,
+    'update-rules-btn': __update_rules,
+    'population-feasible': __update_heatmap,
+    'population-infeasible': __update_heatmap,
+    'metric-fitness': __update_heatmap,
+    'metric-age': __update_heatmap,
+    'metric-coverage': __update_heatmap,
+    'method-radio': __update_heatmap,
+    'symmetry-none': __apply_symmetry,
+    'symmetry-x': __apply_symmetry,
+    'symmetry-y': __apply_symmetry,
+    'symmetry-z': __apply_symmetry,
+    'symmetry-radio': __apply_symmetry,
+    'heatmap-plot': __update_content,
+    'population_dropdown': __update_content,
+    'selection-btn': __selection,
+    'selection-clr-btn': __clear_selection,
+    'emitter-dropdown': __emitter,
+    'download-btn': __content_download,
+    'popdownload-btn': __population_download,
+    'popupload-data': __population_upload,
+    'consent-yes': __consent,
+    'consent-no': __consent,
+    'nbs-err-btn': __close_error,
+    'color-picker': __color,
+    'fitness-sldr': __fitness_weights,
+    None: __default
+}
+
+
+@app.callback(Output('heatmap-plot', 'figure'),
+              Output('content-plot', 'figure'),
+              Output('valid-bins', 'children'),
+              Output('hl-rules', 'value'),
+              Output('selected-bin', 'children'),
+              Output('content-string', 'value'),
+              Output('spaceship-properties', 'children'),
+              Output('step-spinner', 'children'),
+              Output("download-population", "data"),
+              Output("download-metrics", "data"),
+              Output('population-dropdown', 'label'),
+              Output('metric-dropdown', 'label'),
+              Output('b0-dropdown', 'label'),
+              Output('b1-dropdown', 'label'),
+              Output('symmetry-dropdown', 'label'),
+              Output("quickstart-modal", "is_open"),
+              Output("quickstart-usermode-modal", "is_open"),
+              Output("consent-modal", "is_open"),
+              Output("nbs-err-modal", "is_open"),
+              Output("eoe-modal", "is_open"),
+              Output("eous-modal", "is_open"),
+              Output("rand-step-btn-div", "style"),
+              Output("reset-btn-div", "style"),
+              Output("exp-progress-div", "style"),
+              
+              State('heatmap-plot', 'figure'),
+              State('hl-rules', 'value'),
+              State('content-plot', 'figure'),
+              State('content-string', 'value'),
+              State('spaceship-properties', 'children'),
+              State('population-dropdown', 'label'),
+              State('metric-dropdown', 'label'),
+              State('b0-dropdown', 'label'),
+              State('b1-dropdown', 'label'),
+              State('symmetry-dropdown', 'label'),
+              State("quickstart-modal", "is_open"),
+              State("quickstart-usermode-modal", "is_open"),
+              State("consent-modal", "is_open"),
+              State("nbs-err-modal", "is_open"),
+              State("eoe-modal", "is_open"),
+              State("eous-modal", "is_open"),
+              State("rand-step-btn-div", "style"),
+              State("reset-btn-div", "style"),
+              State("exp-progress-div", "style"),
+              
+              Input('population-feasible', 'n_clicks'),
+              Input('population-infeasible', 'n_clicks'),
+              Input('metric-fitness', 'n_clicks'),
+              Input('metric-age', 'n_clicks'),
+              Input('metric-coverage', 'n_clicks'),
+              Input('method-radio', 'value'),
+              Input('step-btn', 'n_clicks'),
+              Input('rand-step-btn', 'n_clicks'),
+              Input('reset-btn', 'n_clicks'),
+              Input('subdivide-btn', 'n_clicks'),
+              Input({'type': 'fitness-sldr', 'index': ALL}, 'value'),
+              Input('bc0-Major-axis_Medium-axis', 'n_clicks'),
+              Input('bc0-Major-axis_Smallest-axis', 'n_clicks'),
+              Input('bc0-Average-Proportions', 'n_clicks'),
+              Input('bc0-Symmetry', 'n_clicks'),
+              Input('bc1-Major-axis_Medium-axis', 'n_clicks'),
+              Input('bc1-Major-axis_Smallest-axis', 'n_clicks'),
+              Input('bc1-Average-Proportions', 'n_clicks'),
+              Input('bc1-Symmetry', 'n_clicks'),
+              Input('lsystem-modules', 'value'),
+              Input('update-rules-btn', 'n_clicks'),
+              Input('heatmap-plot', 'clickData'),
+              Input('selection-btn', 'n_clicks'),
+              Input('selection-clr-btn', 'n_clicks'),
+              Input('emitter-dropdown', 'label'),
+              Input("download-btn", "n_clicks"),
+              Input('popdownload-btn', 'n_clicks'),
+              Input('popupload-data', 'contents'),
+              Input('symmetry-none', 'n_clicks'),
+              Input('symmetry-x', 'n_clicks'),
+              Input('symmetry-y', 'n_clicks'),
+              Input('symmetry-z', 'n_clicks'),
+              Input('symmetry-radio', 'value'),
+              Input("consent-yes", "n_clicks"),
+              Input("consent-no", "n_clicks"),
+              Input("nbs-err-btn", "n_clicks"),
+              Input('color-picker', 'value'),
+              )
+def general_callback(curr_heatmap, rules, curr_content, cs_string, cs_properties, pop_name, metric_name, b0, b1, symm_axis, qs_modal_show, qs_um_modal_show, cm_modal_show, nbs_err_modal_show, eoe_modal_show, eous_modal_show, rand_step_btn_style, reset_btn_style, exp_progress_style,
+                     pop_feas, pop_infeas, metric_fitness, metric_age, metric_coverage, method_name, n_clicks_step, n_clicks_rand_step, n_clicks_reset, n_clicks_sub, weights, b0_mame, b0_mami, b0_avgp, b0_sym, b1_mame, b1_mami, b1_avgp, b1_sym, modules, n_clicks_rules, clickData, selection_btn, clear_btn, emitter_name, n_clicks_cs_download, n_clicks_popdownload, upload_contents, symm_none, symm_x, symm_y, symm_z, symm_orientation, nclicks_yes, nclicks_no, nbs_btn, color):
+    global user_study_mode
+    global current_mapelites
+    global gen_counter
+    global selected_bins
+    global running_something
+    
+    ctx = dash.callback_context
+
+    if not ctx.triggered:
+        event_trig = None
+    else:
+        event_trig = ctx.triggered[0]['prop_id'].split('.')[0]
+
+    if event_trig not in triggers_map:
+        try:
+            import ast
+            event_trig = ast.literal_eval(event_trig)
+            event_trig = event_trig['type']
+        except ValueError:
+            logging.getLogger('webapp').info(msg=f'Unrecognized event trigger: {event_trig}. No operations have been applied!')
+    
+    vars = locals()
+    
+    output = {
+        'heatmap-plot.figure': curr_heatmap,
+        'content-plot.figure': curr_content,
+        'valid-bins.children': '',
+        'hl-rules.value': rules,
+        'selected-bin.children': '',
+        'content-string.value': cs_string,
+        'spaceship-properties.children': cs_properties,
+        'step-spinner.children': '',
+        'download-population.data': None,
+        'download-metrics.data': None,
+        'population-dropdown.label': pop_name,
+        'metric-dropdown.label': metric_name,
+        'b0-dropdown.label': b0,
+        'b1-dropdown.label': b1,
+        'symmetry-dropdown.label': symm_axis,
+        'quickstart-modal.is_open': qs_modal_show,
+        'quickstart-usermode-modal.is_open': qs_um_modal_show,
+        'consent-modal.is_open': cm_modal_show,
+        'nbs-err-modal.is_open': nbs_err_modal_show,
+        'eoe-modal.is_open': eoe_modal_show,
+        'eous-modal.is_open': eous_modal_show,
+        'rand-step-btn-div.style': rand_step_btn_style,
+        'reset-btn-div.style': reset_btn_style,
+        'exp-progress-div.style': exp_progress_style
+    }
+    
+    if not running_something:
+        running_something = True
+    
+        u = triggers_map[event_trig](**vars)
+        for k in u.keys():
+            output[k] = u[k]
+
+        selected_bins, selected_bins_str = _format_bins(mapelites=current_mapelites,
+                                                    bins_idx_list=selected_bins,
+                                                    do_switch=True,
+                                                    str_prefix='Selected bin(s):',
+                                                    filter_out_empty=True) 
+        _, valid_bins_str = _format_bins(mapelites=current_mapelites,
+                                        do_switch=False,
+                                        bins_idx_list=_switch([x.bin_idx for x in current_mapelites._valid_bins()]),
+                                        str_prefix='Valid bins are:',
+                                        filter_out_empty=False)
+        
+        output['selected-bin.children'] = selected_bins_str
+        output['valid-bins.children'] = valid_bins_str
+        
+        running_something = False
+        
+    return tuple(output.values())